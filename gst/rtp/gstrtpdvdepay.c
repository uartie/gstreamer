/* Farsight
 * Copyright (C) 2006 Marcel Moreaux <marcelm@spacelabs.nl>
 *           (C) 2008 Wim Taymans <wim.taymans@gmail.com>
 *
 * This library is free software; you can redistribute it and/or
 * modify it under the terms of the GNU Library General Public
 * License as published by the Free Software Foundation; either
 * version 2 of the License, or (at your option) any later version.
 *
 * This library is distributed in the hope that it will be useful,
 * but WITHOUT ANY WARRANTY; without even the implied warranty of
 * MERCHANTABILITY or FITNESS FOR A PARTICULAR PURPOSE.  See the GNU
 * Library General Public License for more details.
 *
 * You should have received a copy of the GNU Library General Public
 * License along with this library; if not, write to the
 * Free Software Foundation, Inc., 59 Temple Place - Suite 330,
 * Boston, MA 02111-1307, USA.
 */

/*
 * RTP DV depayloader.
 *
 * Important note for NTSC-users:
 *
 * Because the author uses PAL video, and he does not have proper DV
 * documentation (the DV format specification is not freely available),
 * this code may very well contain PAL-specific assumptions.
 */

#include <stdlib.h>
#include <string.h>
#include <gst/gst.h>

#include "gstrtpdvdepay.h"

GST_DEBUG_CATEGORY (rtpdvdepay_debug);
#define GST_CAT_DEFAULT (rtpdvdepay_debug)
/* Filter signals and args */
enum
{
  /* FILL ME */
  LAST_SIGNAL
};

enum
{
  ARG_0,
};

static GstStaticPadTemplate src_factory = GST_STATIC_PAD_TEMPLATE ("src",
    GST_PAD_SRC,
    GST_PAD_ALWAYS,
    GST_STATIC_CAPS ("video/x-dv")
    );

static GstStaticPadTemplate sink_factory = GST_STATIC_PAD_TEMPLATE ("sink",
    GST_PAD_SINK,
    GST_PAD_ALWAYS,
    GST_STATIC_CAPS ("application/x-rtp, "
        "media = (string) { \"video\", \"audio\" },"
        "payload = (int) " GST_RTP_PAYLOAD_DYNAMIC_STRING ", "
        "encoding-name = (string) \"DV\", "
        "clock-rate = (int) 90000,"
        "encode = (string) { \"SD-VCR/525-60\", \"SD-VCR/625-50\", \"HD-VCR/1125-60\","
        "\"HD-VCR/1250-50\", \"SDL-VCR/525-60\", \"SDL-VCR/625-50\","
        "\"306M/525-60\", \"306M/625-50\", \"314M-25/525-60\","
        "\"314M-25/625-50\", \"314M-50/525-60\", \"314M-50/625-50\" }"
        /* optional parameters can't go in the template
         * "audio = (string) { \"bundled\", \"none\" }"
         */
    )
    );

static GstStateChangeReturn
gst_rtp_dv_depay_change_state (GstElement * element, GstStateChange transition);

static GstBuffer *gst_rtp_dv_depay_process (GstRTPBaseDepayload * base,
    GstBuffer * in);
static gboolean gst_rtp_dv_depay_setcaps (GstRTPBaseDepayload * depayload,
    GstCaps * caps);

#define gst_rtp_dv_depay_parent_class parent_class
G_DEFINE_TYPE (GstRTPDVDepay, gst_rtp_dv_depay, GST_TYPE_RTP_BASE_DEPAYLOAD);


static void
gst_rtp_dv_depay_class_init (GstRTPDVDepayClass * klass)
{
  GstElementClass *gstelement_class = (GstElementClass *) klass;
  GstRTPBaseDepayloadClass *gstrtpbasedepayload_class =
      (GstRTPBaseDepayloadClass *) klass;

  GST_DEBUG_CATEGORY_INIT (rtpdvdepay_debug, "rtpdvdepay", 0,
      "DV RTP Depayloader");

  gstelement_class->change_state =
      GST_DEBUG_FUNCPTR (gst_rtp_dv_depay_change_state);

  gst_element_class_add_pad_template (gstelement_class,
      gst_static_pad_template_get (&src_factory));
  gst_element_class_add_pad_template (gstelement_class,
      gst_static_pad_template_get (&sink_factory));

  gst_element_class_set_details_simple (gstelement_class, "RTP DV Depayloader",
      "Codec/Depayloader/Network/RTP",
      "Depayloads DV from RTP packets (RFC 3189)",
      "Marcel Moreaux <marcelm@spacelabs.nl>, Wim Taymans <wim.taymans@gmail.com>");

  gstrtpbasedepayload_class->process =
      GST_DEBUG_FUNCPTR (gst_rtp_dv_depay_process);
  gstrtpbasedepayload_class->set_caps =
      GST_DEBUG_FUNCPTR (gst_rtp_dv_depay_setcaps);
}

/* initialize the new element
 * instantiate pads and add them to element
 * set functions
 * initialize structure
 */
static void
gst_rtp_dv_depay_init (GstRTPDVDepay * filter)
{
}

static gboolean
parse_encode (GstRTPDVDepay * rtpdvdepay, const gchar * encode)
{
  rtpdvdepay->width = 720;
  if (!strcmp (encode, "314M-25/525-60")) {
    rtpdvdepay->frame_size = 240000;
    rtpdvdepay->height = 480;
    rtpdvdepay->rate_num = 30000;
    rtpdvdepay->rate_denom = 1001;
  } else if (!strcmp (encode, "SD-VCR/525-60")) {
    rtpdvdepay->frame_size = 120000;
    rtpdvdepay->height = 480;
    rtpdvdepay->rate_num = 30000;
    rtpdvdepay->rate_denom = 1001;
  } else if (!strcmp (encode, "314M-50/625-50")) {
    rtpdvdepay->frame_size = 288000;
    rtpdvdepay->height = 576;
    rtpdvdepay->rate_num = 25;
    rtpdvdepay->rate_denom = 1;
  } else if (!strcmp (encode, "SD-VCR/625-50")) {
    rtpdvdepay->frame_size = 144000;
    rtpdvdepay->height = 576;
    rtpdvdepay->rate_num = 25;
    rtpdvdepay->rate_denom = 1;
  } else if (!strcmp (encode, "314M-25/625-50")) {
    rtpdvdepay->frame_size = 144000;
    rtpdvdepay->height = 576;
    rtpdvdepay->rate_num = 25;
    rtpdvdepay->rate_denom = 1;
  } else
    rtpdvdepay->frame_size = -1;

  return rtpdvdepay->frame_size != -1;
}

static gboolean
gst_rtp_dv_depay_setcaps (GstRTPBaseDepayload * depayload, GstCaps * caps)
{
  GstStructure *structure;
  GstRTPDVDepay *rtpdvdepay;
  GstCaps *srccaps;
  gint clock_rate;
  gboolean systemstream, ret;
  const gchar *encode, *media;

  rtpdvdepay = GST_RTP_DV_DEPAY (depayload);

  structure = gst_caps_get_structure (caps, 0);

  if (!gst_structure_get_int (structure, "clock-rate", &clock_rate))
    clock_rate = 90000;         /* default */
  depayload->clock_rate = clock_rate;

  /* we really need the encode property to figure out the frame size, it's also
   * required by the spec */
  if (!(encode = gst_structure_get_string (structure, "encode")))
    goto no_encode;

  /* figure out the size of one frame */
  if (!parse_encode (rtpdvdepay, encode))
    goto unknown_encode;

  /* check the media, this tells us that the stream has video or not */
  if (!(media = gst_structure_get_string (structure, "media")))
    goto no_media;

  systemstream = FALSE;

  if (!strcmp (media, "audio")) {
    /* we need a demuxer for audio only */
    systemstream = TRUE;
  } else if (!strcmp (media, "video")) {
    const gchar *audio;

    /* check the optional audio field, if it's present and set to bundled, we
     * are dealing with a system stream. */
    if ((audio = gst_structure_get_string (structure, "audio"))) {
      if (!strcmp (audio, "bundled"))
        systemstream = TRUE;
    }
  }

  /* allocate accumulator */
  rtpdvdepay->acc = gst_buffer_new_and_alloc (rtpdvdepay->frame_size);

  /* Initialize the new accumulator frame.
   * If the previous frame exists, copy that into the accumulator frame.
   * This way, missing packets in the stream won't show up badly. */
  gst_buffer_memset (rtpdvdepay->acc, 0, 0, rtpdvdepay->frame_size);

  srccaps = gst_caps_new_simple ("video/x-dv",
      "systemstream", G_TYPE_BOOLEAN, systemstream,
      "width", G_TYPE_INT, rtpdvdepay->width,
      "height", G_TYPE_INT, rtpdvdepay->height,
      "framerate", GST_TYPE_FRACTION, rtpdvdepay->rate_num,
      rtpdvdepay->rate_denom, NULL);
  ret = gst_pad_set_caps (depayload->srcpad, srccaps);
  gst_caps_unref (srccaps);

  return ret;

  /* ERRORS */
no_encode:
  {
    GST_ERROR_OBJECT (rtpdvdepay, "required encode property not found in caps");
    return FALSE;
  }
unknown_encode:
  {
    GST_ERROR_OBJECT (rtpdvdepay, "unknown encode property %s found", encode);
    return FALSE;
  }
no_media:
  {
    GST_ERROR_OBJECT (rtpdvdepay, "required media property not found in caps");
    return FALSE;
  }
}

/* A DV frame consists of a bunch of 80-byte DIF blocks.
 * Each DIF block contains a 3-byte header telling where in the DV frame the
 * DIF block should go. We use this information to calculate its position.
 */
static guint
calculate_difblock_location (guint8 * block)
{
  gint block_type, dif_sequence, dif_block;
  guint location;

  block_type = block[0] >> 5;
  dif_sequence = block[1] >> 4;
  dif_block = block[2];

  location = dif_sequence * 150;

  switch (block_type) {
    case 0:                    /* Header block, no offset */
      break;
    case 1:                    /* Subcode block */
      location += (1 + dif_block);
      break;
    case 2:                    /* VAUX block */
      location += (3 + dif_block);
      break;
    case 3:                    /* Audio block */
      location += (6 + dif_block * 16);
      break;
    case 4:                    /* Video block */
      location += (7 + (dif_block / 15) + dif_block);
      break;
    default:                   /* Something bogus */
      GST_DEBUG ("UNKNOWN BLOCK");
      location = -1;
      break;
  }
  return location;
}

/* Process one RTP packet. Accumulate RTP payload in the proper place in a DV
 * frame, and return that frame if we detect a new frame, or NULL otherwise.
 * We assume a DV frame is 144000 bytes. That should accomodate PAL as well as
 * NTSC.
 */
static GstBuffer *
gst_rtp_dv_depay_process (GstRTPBaseDepayload * base, GstBuffer * in)
{
  GstBuffer *out = NULL;
  guint8 *payload;
  guint32 rtp_ts;
  guint payload_len, location;
  GstRTPDVDepay *dvdepay = GST_RTP_DV_DEPAY (base);
  gboolean marker;
  GstRTPBuffer rtp = { NULL, };

  gst_rtp_buffer_map (in, GST_MAP_READ, &rtp);

  marker = gst_rtp_buffer_get_marker (&rtp);

  /* Check if the received packet contains (the start of) a new frame, we do
   * this by checking the RTP timestamp. */
  rtp_ts = gst_rtp_buffer_get_timestamp (&rtp);

  /* we cannot copy the packet yet if the marker is set, we will do that below
   * after taking out the data */
  if (dvdepay->prev_ts != -1 && rtp_ts != dvdepay->prev_ts && !marker) {
    /* the timestamp changed */
    GST_DEBUG_OBJECT (dvdepay, "new frame with ts %u, old ts %u", rtp_ts,
        dvdepay->prev_ts);

    /* return copy of accumulator. */
    out = gst_buffer_copy (dvdepay->acc);
  }

  /* Extract the payload */
  payload_len = gst_rtp_buffer_get_payload_len (&rtp);
  payload = gst_rtp_buffer_get_payload (&rtp);

  /* copy all DIF chunks in their place. */
  while (payload_len >= 80) {
    guint offset;

    /* Calculate where in the frame the payload should go */
    location = calculate_difblock_location (payload);

    if (location < 6) {
      /* part of a header, set the flag to mark that we have the header. */
      dvdepay->header_mask |= (1 << location);
      GST_LOG_OBJECT (dvdepay, "got header at location %d, now %02x", location,
          dvdepay->header_mask);
    } else {
      GST_LOG_OBJECT (dvdepay, "got block at location %d", location);
    }

    if (location != -1) {
      /* get the byte offset of the dif block */
      offset = location * 80;

<<<<<<< HEAD
    /* And copy it in, provided the location is sane. */
    if (offset >= 0 && offset <= dvdepay->frame_size - 80)
      gst_buffer_fill (dvdepay->acc, offset, payload, 80);
=======
      /* And copy it in, provided the location is sane. */
      if (offset <= dvdepay->frame_size - 80)
        memcpy (GST_BUFFER_DATA (dvdepay->acc) + offset, payload, 80);
    }
>>>>>>> 440d7034

    payload += 80;
    payload_len -= 80;
  }
  gst_rtp_buffer_unmap (&rtp);

  if (marker) {
    GST_DEBUG_OBJECT (dvdepay, "marker bit complete frame %u", rtp_ts);
    /* only copy the frame when we have a complete header */
    if (dvdepay->header_mask == 0x3f) {
      /* The marker marks the end of a frame that we need to push. The next frame
       * will change the timestamp but we won't copy the accumulator again because
       * we set the prev_ts to -1. */
      out = gst_buffer_copy (dvdepay->acc);
    } else {
      GST_WARNING_OBJECT (dvdepay, "waiting for frame headers %02x",
          dvdepay->header_mask);
    }
    dvdepay->prev_ts = -1;
  } else {
    /* save last timestamp */
    dvdepay->prev_ts = rtp_ts;
  }
  return out;
}

static void
gst_rtp_dv_depay_reset (GstRTPDVDepay * depay)
{
  if (depay->acc)
    gst_buffer_unref (depay->acc);
  depay->acc = NULL;

  depay->prev_ts = -1;
  depay->header_mask = 0;
}

static GstStateChangeReturn
gst_rtp_dv_depay_change_state (GstElement * element, GstStateChange transition)
{
  GstStateChangeReturn ret;
  GstRTPDVDepay *depay = GST_RTP_DV_DEPAY (element);

  switch (transition) {
    case GST_STATE_CHANGE_READY_TO_PAUSED:
      gst_rtp_dv_depay_reset (depay);
      break;
    default:
      break;
  }

  ret = GST_CALL_PARENT_WITH_DEFAULT (GST_ELEMENT_CLASS, change_state,
      (element, transition), GST_STATE_CHANGE_FAILURE);

  switch (transition) {
    case GST_STATE_CHANGE_PAUSED_TO_READY:
      gst_rtp_dv_depay_reset (depay);
      break;
    default:
      break;
  }
  return ret;
}

gboolean
gst_rtp_dv_depay_plugin_init (GstPlugin * plugin)
{
  return gst_element_register (plugin, "rtpdvdepay",
      GST_RANK_SECONDARY, GST_TYPE_RTP_DV_DEPAY);
}<|MERGE_RESOLUTION|>--- conflicted
+++ resolved
@@ -340,16 +340,10 @@
       /* get the byte offset of the dif block */
       offset = location * 80;
 
-<<<<<<< HEAD
-    /* And copy it in, provided the location is sane. */
-    if (offset >= 0 && offset <= dvdepay->frame_size - 80)
-      gst_buffer_fill (dvdepay->acc, offset, payload, 80);
-=======
       /* And copy it in, provided the location is sane. */
       if (offset <= dvdepay->frame_size - 80)
-        memcpy (GST_BUFFER_DATA (dvdepay->acc) + offset, payload, 80);
+        gst_buffer_fill (dvdepay->acc, offset, payload, 80);
     }
->>>>>>> 440d7034
 
     payload += 80;
     payload_len -= 80;
