--- conflicted
+++ resolved
@@ -296,17 +296,10 @@
 
   caps = gst_caps_new_empty ();
 
-<<<<<<< HEAD
-    for (i = 0; i < gst_caps_get_size (allowed_caps); i++) {
-      GstStructure *s = gst_caps_get_structure (allowed_caps, i);
-      GstStructure *new_s = gst_structure_new_empty ("video/x-h264");
-      const gchar *profile_level_id;
-=======
   for (i = 0; i < gst_caps_get_size (allowed_caps); i++) {
     GstStructure *s = gst_caps_get_structure (allowed_caps, i);
-    GstStructure *new_s = gst_structure_new ("video/x-h264", NULL);
+    GstStructure *new_s = gst_structure_new_empty ("video/x-h264");
     const gchar *profile_level_id;
->>>>>>> 5b25f373
 
     profile_level_id = gst_structure_get_string (s, "profile-level-id");
 
@@ -370,10 +363,6 @@
     gst_caps_merge_structure (caps, new_s);
   }
 
-<<<<<<< HEAD
-any:
-  return gst_caps_new_empty_simple ("video/x-h264");
-=======
   icaps = gst_caps_intersect (caps, template_caps);
   gst_caps_unref (caps);
   caps = icaps;
@@ -385,7 +374,6 @@
 
   GST_LOG_OBJECT (payload, "returning caps %" GST_PTR_FORMAT, caps);
   return caps;
->>>>>>> 5b25f373
 }
 
 /* take the currently configured SPS and PPS lists and set them on the caps as
