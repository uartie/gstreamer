--- conflicted
+++ resolved
@@ -112,33 +112,10 @@
 static void new_dvb_subtitles_cb (DvbSub * dvb_sub, DVBSubtitles * subs,
     gpointer user_data);
 
-<<<<<<< HEAD
 static gboolean gst_dvbsub_overlay_query_video (GstPad * pad,
     GstObject * parent, GstQuery * query);
 static gboolean gst_dvbsub_overlay_query_src (GstPad * pad, GstObject * parent,
     GstQuery * query);
-=======
-static GstFlowReturn gst_dvbsub_overlay_bufferalloc_video (GstPad * pad,
-    guint64 offset, guint size, GstCaps * caps, GstBuffer ** buffer);
-
-static gboolean gst_dvbsub_overlay_query_src (GstPad * pad, GstQuery * query);
-
-static void
-gst_dvbsub_overlay_base_init (gpointer gclass)
-{
-  GstElementClass *element_class = (GstElementClass *) gclass;
-
-  gst_element_class_add_static_pad_template (element_class, &src_factory);
-  gst_element_class_add_static_pad_template (element_class,
-      &video_sink_factory);
-  gst_element_class_add_static_pad_template (element_class, &text_sink_factory);
-
-  gst_element_class_set_details_simple (element_class,
-      "DVB Subtitles Overlay",
-      "Mixer/Video/Overlay/Subtitle",
-      "Renders DVB subtitles", "Mart Raudsepp <mart.raudsepp@collabora.co.uk>");
-}
->>>>>>> 1cbd755a
 
 /* initialize the plugin's class */
 static void
