/* GStreamer
 * Copyright (C) 1999,2000 Erik Walthinsen <omega@cse.ogi.edu>
 *               2000,2004 Wim Taymans <wim@fluendo.com>
 *
 * gstelement.h: Header for GstElement
 *
 * This library is free software; you can redistribute it and/or
 * modify it under the terms of the GNU Library General Public
 * License as published by the Free Software Foundation; either
 * version 2 of the License, or (at your option) any later version.
 *
 * This library is distributed in the hope that it will be useful,
 * but WITHOUT ANY WARRANTY; without even the implied warranty of
 * MERCHANTABILITY or FITNESS FOR A PARTICULAR PURPOSE.  See the GNU
 * Library General Public License for more details.
 *
 * You should have received a copy of the GNU Library General Public
 * License along with this library; if not, write to the
 * Free Software Foundation, Inc., 59 Temple Place - Suite 330,
 * Boston, MA 02111-1307, USA.
 */


#ifndef __GST_ELEMENT_H__
#define __GST_ELEMENT_H__

/* gstelement.h and gstelementfactory.h include eachother */
typedef struct _GstElement GstElement;
typedef struct _GstElementClass GstElementClass;

/* gstmessage.h needs State */
/**
 * GstState:
 * @GST_STATE_VOID_PENDING: no pending state.
 * @GST_STATE_NULL        : the NULL state or initial state of an element.
 * @GST_STATE_READY       : the element is ready to go to PAUSED.
 * @GST_STATE_PAUSED      : the element is PAUSED, it is ready to accept and
 *                          process data. Sink elements however only accept one
 *                          buffer and then block.
 * @GST_STATE_PLAYING     : the element is PLAYING, the #GstClock is running and
 *                          the data is flowing.
 *
 * The possible states an element can be in. States can be changed using
 * gst_element_set_state() and checked using gst_element_get_state().
 */
typedef enum {
  GST_STATE_VOID_PENDING        = 0,
  GST_STATE_NULL                = 1,
  GST_STATE_READY               = 2,
  GST_STATE_PAUSED              = 3,
  GST_STATE_PLAYING             = 4
} GstState;


#include <gst/gstconfig.h>
#include <gst/gstobject.h>
#include <gst/gstpad.h>
#include <gst/gstbus.h>
#include <gst/gstclock.h>
#include <gst/gstelementfactory.h>
#include <gst/gstplugin.h>
#include <gst/gstpluginfeature.h>
#include <gst/gstindex.h>
#include <gst/gstindexfactory.h>
#include <gst/gstiterator.h>
#include <gst/gstmessage.h>
#include <gst/gstquery.h>
#include <gst/gsttaglist.h>

G_BEGIN_DECLS

#define GST_TYPE_ELEMENT                (gst_element_get_type ())
#define GST_IS_ELEMENT(obj)             (G_TYPE_CHECK_INSTANCE_TYPE ((obj), GST_TYPE_ELEMENT))
#define GST_IS_ELEMENT_CLASS(klass)     (G_TYPE_CHECK_CLASS_TYPE ((klass), GST_TYPE_ELEMENT))
#define GST_ELEMENT_GET_CLASS(obj)      (G_TYPE_INSTANCE_GET_CLASS ((obj), GST_TYPE_ELEMENT, GstElementClass))
#define GST_ELEMENT(obj)                (G_TYPE_CHECK_INSTANCE_CAST ((obj), GST_TYPE_ELEMENT, GstElement))
#define GST_ELEMENT_CLASS(klass)        (G_TYPE_CHECK_CLASS_CAST ((klass), GST_TYPE_ELEMENT, GstElementClass))
#define GST_ELEMENT_CAST(obj)           ((GstElement*)(obj))

/**
 * GstStateChangeReturn:
 * @GST_STATE_CHANGE_FAILURE   : the state change failed
 * @GST_STATE_CHANGE_SUCCESS   : the state change succeeded
 * @GST_STATE_CHANGE_ASYNC     : the state change will happen asynchronously
 * @GST_STATE_CHANGE_NO_PREROLL: the state change succeeded but the element
 *                               cannot produce data in %GST_STATE_PAUSED.
 *                               This typically happens with live sources.
 *
 * The possible return values from a state change function such as 
 * gst_element_set_state(). Only @GST_STATE_CHANGE_FAILURE is a real failure.
 */
typedef enum {
  GST_STATE_CHANGE_FAILURE             = 0,
  GST_STATE_CHANGE_SUCCESS             = 1,
  GST_STATE_CHANGE_ASYNC               = 2,
  GST_STATE_CHANGE_NO_PREROLL          = 3
} GstStateChangeReturn;

/* NOTE: this probably should be done with an #ifdef to decide
 * whether to safe-cast or to just do the non-checking cast.
 */

/**
 * GST_STATE:
 * @elem: a #GstElement to return state for.
 *
 * This macro returns the current #GstState of the element.
 */
#define GST_STATE(elem)                 (GST_ELEMENT_CAST(elem)->current_state)

/**
 * GST_STATE_NEXT:
 * @elem: a #GstElement to return the next state for.
 *
 * This macro returns the next #GstState of the element.
 */
#define GST_STATE_NEXT(elem)            (GST_ELEMENT_CAST(elem)->next_state)

/**
 * GST_STATE_PENDING:
 * @elem: a #GstElement to return the pending state for.
 *
 * This macro returns the currently pending #GstState of the element.
 */
#define GST_STATE_PENDING(elem)         (GST_ELEMENT_CAST(elem)->pending_state)

/**
 * GST_STATE_TARGET:
 * @elem: a #GstElement to return the target state for.
 *
 * This macro returns the target #GstState of the element.
 *
 * Since: 0.10.13
 */
#define GST_STATE_TARGET(elem)          (GST_ELEMENT_CAST(elem)->target_state)

/**
 * GST_STATE_RETURN:
 * @elem: a #GstElement to return the last state result for.
 *
 * This macro returns the last #GstStateChangeReturn value.
 */
#define GST_STATE_RETURN(elem)          (GST_ELEMENT_CAST(elem)->last_return)

#define __GST_SIGN(val)                 ((val) < 0 ? -1 : ((val) > 0 ? 1 : 0))
/**
 * GST_STATE_GET_NEXT:
 * @cur: A starting #GstState
 * @pending: A target #GstState
 *
 * Given a current state @cur and a target state @pending, calculate the next (intermediate)
 * #GstState.
 */
#define GST_STATE_GET_NEXT(cur,pending)         ((GstState)((cur) + __GST_SIGN ((gint)(pending) - (gint)(cur))))
/**
 * GST_STATE_TRANSITION:
 * @cur: A current state
 * @next: A next state
 *
 * Given a current state @cur and a next state @next, calculate the associated
 * #GstStateChange transition.
 */
#define GST_STATE_TRANSITION(cur,next)          ((GstStateChange)(((cur)<<3)|(next)))
/**
 * GST_STATE_TRANSITION_CURRENT:
 * @trans: A #GstStateChange
 *
 * Given a state transition @trans, extract the current #GstState.
 */
#define GST_STATE_TRANSITION_CURRENT(trans)     ((GstState)((trans)>>3))
/**
 * GST_STATE_TRANSITION_NEXT:
 * @trans: A #GstStateChange
 *
 * Given a state transition @trans, extract the next #GstState.
 */
#define GST_STATE_TRANSITION_NEXT(trans)        ((GstState)((trans)&0x7))

/**
 * GstStateChange:
 * @GST_STATE_CHANGE_NULL_TO_READY    : state change from NULL to READY.
 * <itemizedlist>
 *   <listitem><para>
 *     The element must check if the resources it needs are available. Device
 *     sinks and -sources typically try to probe the device to constrain their
 *     caps.
 *   </para></listitem>
 *   <listitem><para>
 *     The element opens the device (in case feature need to be probed).
 *   </para></listitem>
 * </itemizedlist>
 * @GST_STATE_CHANGE_READY_TO_PAUSED  : state change from READY to PAUSED.
 * <itemizedlist>
 *   <listitem><para>
 *     The element pads are activated in order to receive data in PAUSED.
 *     Streaming threads are started.
 *   </para></listitem>
 *   <listitem><para>
 *     Some elements might need to return %GST_STATE_CHANGE_ASYNC and complete
 *     the state change when they have enough information. It is a requirement
 *     for sinks to return %GST_STATE_CHANGE_ASYNC and complete the state change
 *     when they receive the first buffer or %GST_EVENT_EOS (preroll).
 *     Sinks also block the dataflow when in PAUSED.
 *   </para></listitem>
 *   <listitem><para>
 *     A pipeline resets the running_time to 0.
 *   </para></listitem>
 *   <listitem><para>
 *     Live sources return %GST_STATE_CHANGE_NO_PREROLL and don't generate data.
 *   </para></listitem>
 * </itemizedlist>
 * @GST_STATE_CHANGE_PAUSED_TO_PLAYING: state change from PAUSED to PLAYING.
 * <itemizedlist>
 *   <listitem><para>
 *     Most elements ignore this state change.
 *   </para></listitem>
 *   <listitem><para>
 *     The pipeline selects a #GstClock and distributes this to all the children
 *     before setting them to PLAYING. This means that it is only alowed to
 *     synchronize on the #GstClock in the PLAYING state.
 *   </para></listitem>
 *   <listitem><para>
 *     The pipeline uses the #GstClock and the running_time to calculate the
 *     base_time. The base_time is distributed to all children when performing
 *     the state change.
 *   </para></listitem>
 *   <listitem><para>
 *     Sink elements stop blocking on the preroll buffer or event and start
 *     rendering the data.
 *   </para></listitem>
 *   <listitem><para>
 *     Sinks can post %GST_MESSAGE_EOS in the PLAYING state. It is not allowed
 *     to post %GST_MESSAGE_EOS when not in the PLAYING state.
 *   </para></listitem>
 *   <listitem><para>
 *     While streaming in PAUSED or PLAYING elements can create and remove
 *     sometimes pads.
 *   </para></listitem>
 *   <listitem><para>
 *     Live sources start generating data and return %GST_STATE_CHANGE_SUCCESS.
 *   </para></listitem>
 * </itemizedlist>
 * @GST_STATE_CHANGE_PLAYING_TO_PAUSED: state change from PLAYING to PAUSED.
 * <itemizedlist>
 *   <listitem><para>
 *     Most elements ignore this state change.
 *   </para></listitem>
 *   <listitem><para>
 *     The pipeline calculates the running_time based on the last selected
 *     #GstClock and the base_time. It stores this information to continue
 *     playback when going back to the PLAYING state.
 *   </para></listitem>
 *   <listitem><para>
 *     Sinks unblock any #GstClock wait calls.
 *   </para></listitem>
 *   <listitem><para>
 *     When a sink does not have a pending buffer to play, it returns 
 *     %GST_STATE_CHANGE_ASYNC from this state change and completes the state
 *     change when it receives a new buffer or an %GST_EVENT_EOS.
 *   </para></listitem>
 *   <listitem><para>
 *     Any queued %GST_MESSAGE_EOS items are removed since they will be reposted
 *     when going back to the PLAYING state. The EOS messages are queued in
 *     #GstBin containers.
 *   </para></listitem>
 *   <listitem><para>
 *     Live sources stop generating data and return %GST_STATE_CHANGE_NO_PREROLL.
 *   </para></listitem>
 * </itemizedlist>
 * @GST_STATE_CHANGE_PAUSED_TO_READY  : state change from PAUSED to READY.
 * <itemizedlist>
 *   <listitem><para>
 *     Sinks unblock any waits in the preroll.
 *   </para></listitem>
 *   <listitem><para>
 *     Elements unblock any waits on devices
 *   </para></listitem>
 *   <listitem><para>
 *     Chain or get_range functions return %GST_FLOW_WRONG_STATE.
 *   </para></listitem>
 *   <listitem><para>
 *     The element pads are deactivated so that streaming becomes impossible and
 *     all streaming threads are stopped.
 *   </para></listitem>
 *   <listitem><para>
 *     The sink forgets all negotiated formats
 *   </para></listitem>
 *   <listitem><para>
 *     Elements remove all sometimes pads
 *   </para></listitem>
 * </itemizedlist>
 * @GST_STATE_CHANGE_READY_TO_NULL    : state change from READY to NULL.
 * <itemizedlist>
 *   <listitem><para>
 *     Elements close devices
 *   </para></listitem>
 *   <listitem><para>
 *     Elements reset any internal state.
 *   </para></listitem>
 * </itemizedlist>
 *
 * These are the different state changes an element goes through.
 * %GST_STATE_NULL &rArr; %GST_STATE_PLAYING is called an upwards state change
 * and %GST_STATE_PLAYING &rArr; %GST_STATE_NULL a downwards state change.
 */
typedef enum /*< flags=0 >*/
{
  GST_STATE_CHANGE_NULL_TO_READY        = (GST_STATE_NULL<<3) | GST_STATE_READY,
  GST_STATE_CHANGE_READY_TO_PAUSED      = (GST_STATE_READY<<3) | GST_STATE_PAUSED,
  GST_STATE_CHANGE_PAUSED_TO_PLAYING    = (GST_STATE_PAUSED<<3) | GST_STATE_PLAYING,
  GST_STATE_CHANGE_PLAYING_TO_PAUSED    = (GST_STATE_PLAYING<<3) | GST_STATE_PAUSED,
  GST_STATE_CHANGE_PAUSED_TO_READY      = (GST_STATE_PAUSED<<3) | GST_STATE_READY,
  GST_STATE_CHANGE_READY_TO_NULL        = (GST_STATE_READY<<3) | GST_STATE_NULL
} GstStateChange;

/**
 * GstElementFlags:
 * @GST_ELEMENT_LOCKED_STATE: ignore state changes from parent
 * @GST_ELEMENT_IS_SINK: the element is a sink
 * @GST_ELEMENT_UNPARENTING: Child is being removed from the parent bin.
 *  gst_bin_remove() on a child already being removed immediately returns FALSE
 * @GST_ELEMENT_IS_SOURCE: the element is a source. Since 0.10.31
 * @GST_ELEMENT_FLAG_LAST: offset to define more flags
 *
 * The standard flags that an element may have.
 */
typedef enum
{
  GST_ELEMENT_LOCKED_STATE      = (GST_OBJECT_FLAG_LAST << 0),
  GST_ELEMENT_IS_SINK           = (GST_OBJECT_FLAG_LAST << 1),
  GST_ELEMENT_UNPARENTING       = (GST_OBJECT_FLAG_LAST << 2),
  GST_ELEMENT_IS_SOURCE         = (GST_OBJECT_FLAG_LAST << 3),
  /* padding */
  GST_ELEMENT_FLAG_LAST         = (GST_OBJECT_FLAG_LAST << 16)
} GstElementFlags;

/**
 * GST_ELEMENT_IS_LOCKED_STATE:
 * @elem: A #GstElement to query
 *
 * Check if the element is in the locked state and therefore will ignore state
 * changes from its parent object.
 */
#define GST_ELEMENT_IS_LOCKED_STATE(elem)        (GST_OBJECT_FLAG_IS_SET(elem,GST_ELEMENT_LOCKED_STATE))

/**
 * GST_ELEMENT_NAME:
 * @elem: A #GstElement to query
 *
 * Gets the name of this element. Use only in core as this is not
 * ABI-compatible. Others use gst_element_get_name()
 */
#define GST_ELEMENT_NAME(elem)                  (GST_OBJECT_NAME(elem))

/**
 * GST_ELEMENT_PARENT:
 * @elem: A #GstElement to query
 *
 * Get the parent object of this element.
 */
#define GST_ELEMENT_PARENT(elem)                (GST_ELEMENT_CAST(GST_OBJECT_PARENT(elem)))

/**
 * GST_ELEMENT_BUS:
 * @elem: A #GstElement to query
 *
 * Get the message bus of this element.
 */
#define GST_ELEMENT_BUS(elem)                   (GST_ELEMENT_CAST(elem)->bus)

/**
 * GST_ELEMENT_CLOCK:
 * @elem: A #GstElement to query
 *
 * Get the clock of this element
 */
#define GST_ELEMENT_CLOCK(elem)                 (GST_ELEMENT_CAST(elem)->clock)

/**
 * GST_ELEMENT_PADS:
 * @elem: A #GstElement to query
 *
 * Get the pads of this elements.
 */
#define GST_ELEMENT_PADS(elem)                  (GST_ELEMENT_CAST(elem)->pads)

/**
 * GST_ELEMENT_START_TIME:
 * @elem: a #GstElement to return the start time for.
 *
 * This macro returns the start_time of the @elem. The start_time is the
 * running_time of the pipeline when the element went to PAUSED.
 *
 * Since: 0.10.24
 */
#define GST_ELEMENT_START_TIME(elem)            (GST_ELEMENT_CAST(elem)->start_time)

/**
 * GST_ELEMENT_ERROR:
 * @el:     the element that generates the error
 * @domain: like CORE, LIBRARY, RESOURCE or STREAM (see #gstreamer-GstGError)
 * @code:   error code defined for that domain (see #gstreamer-GstGError)
 * @text:   the message to display (format string and args enclosed in
            parentheses)
 * @debug:  debugging information for the message (format string and args
            enclosed in parentheses)
 *
 * Utility function that elements can use in case they encountered a fatal
 * data processing error. The pipeline will post an error message and the
 * application will be requested to stop further media processing.
 */
#define GST_ELEMENT_ERROR(el, domain, code, text, debug)                \
G_STMT_START {                                                          \
  gchar *__txt = _gst_element_error_printf text;                        \
  gchar *__dbg = _gst_element_error_printf debug;                       \
  if (__txt)                                                            \
    GST_WARNING_OBJECT (el, "error: %s", __txt);                        \
  if (__dbg)                                                            \
    GST_WARNING_OBJECT (el, "error: %s", __dbg);                        \
  gst_element_message_full (GST_ELEMENT(el), GST_MESSAGE_ERROR,         \
    GST_ ## domain ## _ERROR, GST_ ## domain ## _ERROR_ ## code,        \
    __txt, __dbg, __FILE__, GST_FUNCTION, __LINE__);                    \
} G_STMT_END

/**
 * GST_ELEMENT_WARNING:
 * @el:     the element that generates the warning
 * @domain: like CORE, LIBRARY, RESOURCE or STREAM (see #gstreamer-GstGError)
 * @code:   error code defined for that domain (see #gstreamer-GstGError)
 * @text:   the message to display (format string and args enclosed in
            parentheses)
 * @debug:  debugging information for the message (format string and args
            enclosed in parentheses)
 *
 * Utility function that elements can use in case they encountered a non-fatal
 * data processing problem. The pipeline will post a warning message and the
 * application will be informed.
 */
#define GST_ELEMENT_WARNING(el, domain, code, text, debug)              \
G_STMT_START {                                                          \
  gchar *__txt = _gst_element_error_printf text;                        \
  gchar *__dbg = _gst_element_error_printf debug;                       \
  if (__txt)                                                            \
    GST_WARNING_OBJECT (el, "warning: %s", __txt);                      \
  if (__dbg)                                                            \
    GST_WARNING_OBJECT (el, "warning: %s", __dbg);                      \
  gst_element_message_full (GST_ELEMENT(el), GST_MESSAGE_WARNING,       \
    GST_ ## domain ## _ERROR, GST_ ## domain ## _ERROR_ ## code,        \
  __txt, __dbg, __FILE__, GST_FUNCTION, __LINE__);                      \
} G_STMT_END

/**
 * GST_ELEMENT_INFO:
 * @el:     the element that generates the information
 * @domain: like CORE, LIBRARY, RESOURCE or STREAM (see #gstreamer-GstGError)
 * @code:   error code defined for that domain (see #gstreamer-GstGError)
 * @text:   the message to display (format string and args enclosed in
            parentheses)
 * @debug:  debugging information for the message (format string and args
            enclosed in parentheses)
 *
 * Utility function that elements can use in case they want to inform
 * the application of something noteworthy that is not an error.
 * The pipeline will post a info message and the
 * application will be informed.
 *
 * Since: 0.10.12
 */
#define GST_ELEMENT_INFO(el, domain, code, text, debug)                 \
G_STMT_START {                                                          \
  gchar *__txt = _gst_element_error_printf text;                        \
  gchar *__dbg = _gst_element_error_printf debug;                       \
  if (__txt)                                                            \
    GST_INFO_OBJECT (el, "info: %s", __txt);                            \
  if (__dbg)                                                            \
    GST_INFO_OBJECT (el, "info: %s", __dbg);                            \
  gst_element_message_full (GST_ELEMENT(el), GST_MESSAGE_INFO,          \
    GST_ ## domain ## _ERROR, GST_ ## domain ## _ERROR_ ## code,        \
  __txt, __dbg, __FILE__, GST_FUNCTION, __LINE__);                      \
} G_STMT_END

/* the state change mutexes and conds */
/**
 * GST_STATE_GET_LOCK:
 * @elem:   a #GstElement
 *
 * Get a reference to the state lock of @elem.
 * This lock is used by the core.  It is taken while getting or setting
 * the state, during state changes, and while finalizing.
 */
#define GST_STATE_GET_LOCK(elem)               (&(GST_ELEMENT_CAST(elem)->state_lock))
/**
 * GST_STATE_GET_COND:
 * @elem: a #GstElement
 *
 * Get the conditional used to signal the completion of a state change.
 */
#define GST_STATE_GET_COND(elem)               (GST_ELEMENT_CAST(elem)->state_cond)

#define GST_STATE_LOCK(elem)                   g_static_rec_mutex_lock(GST_STATE_GET_LOCK(elem))
#define GST_STATE_TRYLOCK(elem)                g_static_rec_mutex_trylock(GST_STATE_GET_LOCK(elem))
#define GST_STATE_UNLOCK(elem)                 g_static_rec_mutex_unlock(GST_STATE_GET_LOCK(elem))
#define GST_STATE_UNLOCK_FULL(elem)            g_static_rec_mutex_unlock_full(GST_STATE_GET_LOCK(elem))
#define GST_STATE_LOCK_FULL(elem,t)            g_static_rec_mutex_lock_full(GST_STATE_GET_LOCK(elem), t)
#define GST_STATE_WAIT(elem)                   g_cond_wait (GST_STATE_GET_COND (elem), \
                                                        GST_OBJECT_GET_LOCK (elem))
#define GST_STATE_TIMED_WAIT(elem, timeval)    g_cond_timed_wait (GST_STATE_GET_COND (elem), \
                                                        GST_OBJECT_GET_LOCK (elem), timeval)
#define GST_STATE_SIGNAL(elem)                 g_cond_signal (GST_STATE_GET_COND (elem));
#define GST_STATE_BROADCAST(elem)              g_cond_broadcast (GST_STATE_GET_COND (elem));

/**
 * GstElement:
 * @state_lock: Used to serialize execution of gst_element_set_state()
 * @state_cond: Used to signal completion of a state change
 * @state_cookie: Used to detect concurrent execution of
 * gst_element_set_state() and gst_element_get_state()
 * @target_state: the target state of an element as set by the application
 * @current_state: the current state of an element
 * @next_state: the next state of an element, can be #GST_STATE_VOID_PENDING if
 * the element is in the correct state.
 * @pending_state: the final state the element should go to, can be
 * #GST_STATE_VOID_PENDING if the element is in the correct state
 * @last_return: the last return value of an element state change
 * @bus: the bus of the element. This bus is provided to the element by the
 * parent element or the application. A #GstPipeline has a bus of its own.
 * @clock: the clock of the element. This clock is usually provided to the
 * element by the toplevel #GstPipeline.
 * @base_time: the time of the clock right before the element is set to
 * PLAYING. Subtracting @base_time from the current clock time in the PLAYING
 * state will yield the running_time against the clock.
 * @start_time: the running_time of the last PAUSED state
 * @numpads: number of pads of the element, includes both source and sink pads.
 * @pads: list of pads
 * @numsrcpads: number of source pads of the element.
 * @srcpads: list of source pads
 * @numsinkpads: number of sink pads of the element.
 * @sinkpads: list of sink pads
 * @pads_cookie: updated whenever the a pad is added or removed
 *
 * GStreamer element abstract base class.
 */
struct _GstElement
{
  GstObject             object;

  /*< public >*/ /* with LOCK */
  GStaticRecMutex       state_lock;

  /* element state */
  GCond                *state_cond;
  guint32               state_cookie;
  GstState              target_state;
  GstState              current_state;
  GstState              next_state;
  GstState              pending_state;
  GstStateChangeReturn  last_return;

  GstBus               *bus;

  /* allocated clock */
  GstClock             *clock;
  GstClockTimeDiff      base_time; /* NULL/READY: 0 - PAUSED: current time - PLAYING: difference to clock */
  GstClockTime          start_time;

  /* element pads, these lists can only be iterated while holding
   * the LOCK or checking the cookie after each LOCK. */
  guint16               numpads;
  GList                *pads;
  guint16               numsrcpads;
  GList                *srcpads;
  guint16               numsinkpads;
  GList                *sinkpads;
  guint32               pads_cookie;

  /*< private >*/
  gpointer _gst_reserved[GST_PADDING];
};

/**
 * GstElementClass:
 * @parent_class: the parent class structure
 * @metadata: metadata for elements of this class
 * @elementfactory: the #GstElementFactory that creates these elements
 * @padtemplates: a #GList of #GstPadTemplate
 * @numpadtemplates: the number of padtemplates
 * @pad_templ_cookie: changed whenever the padtemplates change
 * @request_new_pad: called when a new pad is requested
 * @release_pad: called when a request pad is to be released
 * @get_state: get the state of the element
 * @set_state: set a new state on the element
 * @change_state: called by @set_state to perform an incremental state change
 * @set_bus: set a #GstBus on the element
 * @provide_clock: gets the #GstClock provided by the element
 * @set_clock: set the #GstClock on the element
 * @get_index: set a #GstIndex on the element
 * @set_index: get the #GstIndex of an element
 * @send_event: send a #GstEvent to the element
 * @get_query_types: get the supported #GstQueryType of this element
 * @query: perform a #GstQuery on the element
<<<<<<< HEAD
 * @state_changed: called immediately after a new state was set. Since: 0.10.35.
=======
 * @request_new_pad_full: called when a new pad is requested. Since: 0.10.32.
 * @state_changed: called immediately after a new state was set. Since: 0.10.36.
>>>>>>> ab8d5874
 *
 * GStreamer element class. Override the vmethods to implement the element
 * functionality.
 */
struct _GstElementClass
{
  GstObjectClass         parent_class;

  /*< public >*/
  /* the element metadata */
  gpointer		 metadata;

  /* factory that the element was created from */
  GstElementFactory     *elementfactory;

  /* templates for our pads */
  GList                 *padtemplates;
  gint                   numpadtemplates;
  guint32                pad_templ_cookie;

  /*< private >*/
  /* signal callbacks */
  void (*pad_added)     (GstElement *element, GstPad *pad);
  void (*pad_removed)   (GstElement *element, GstPad *pad);
  void (*no_more_pads)  (GstElement *element);

  /*< public >*/
  /* virtual methods for subclasses */

  /* request/release pads */
  GstPad*               (*request_new_pad)      (GstElement *element, GstPadTemplate *templ,
                                                 const gchar* name, const GstCaps *caps);
  void                  (*release_pad)          (GstElement *element, GstPad *pad);

  /* state changes */
  GstStateChangeReturn (*get_state)             (GstElement * element, GstState * state,
                                                 GstState * pending, GstClockTime timeout);
  GstStateChangeReturn (*set_state)             (GstElement *element, GstState state);
  GstStateChangeReturn (*change_state)          (GstElement *element, GstStateChange transition);
  void                 (*state_changed)         (GstElement *element, GstState oldstate,
                                                 GstState newstate, GstState pending);

  /* bus */
  void                  (*set_bus)              (GstElement * element, GstBus * bus);

  /* set/get clocks */
  GstClock*             (*provide_clock)        (GstElement *element);
  gboolean              (*set_clock)            (GstElement *element, GstClock *clock);

  /* index */
  GstIndex*             (*get_index)            (GstElement *element);
  void                  (*set_index)            (GstElement *element, GstIndex *index);

  /* query functions */
  gboolean              (*send_event)           (GstElement *element, GstEvent *event);

  const GstQueryType*   (*get_query_types)      (GstElement *element);
  gboolean              (*query)                (GstElement *element, GstQuery *query);

  /*< private >*/
  gpointer _gst_reserved[GST_PADDING];
};

/* element class pad templates */
void                    gst_element_class_add_pad_template      (GstElementClass *klass, GstPadTemplate *templ);
GstPadTemplate*         gst_element_class_get_pad_template      (GstElementClass *element_class, const gchar *name);
GList*                  gst_element_class_get_pad_template_list (GstElementClass *element_class);

/* element class meta data */
void                    gst_element_class_set_metadata          (GstElementClass *klass,
                                                                 const gchar     *longname,
                                                                 const gchar     *classification,
                                                                 const gchar     *description,
                                                                 const gchar     *author);
void                    gst_element_class_add_metadata          (GstElementClass * klass,
                                                                 const gchar * key, const gchar * value);
const gchar          *  gst_element_class_get_metadata          (GstElementClass * klass,
                                                                 const gchar * key);


/* element instance */
GType                   gst_element_get_type            (void);

/* basic name and parentage stuff from GstObject */

/**
 * gst_element_get_name:
 * @elem: a #GstElement to get the name of @elem.
 *
 * Returns a copy of the name of @elem.
 * Caller should g_free() the return value after usage.
 * For a nameless element, this returns NULL, which you can safely g_free()
 * as well.
 *
 * Returns: (transfer full): the name of @elem. g_free() after usage. MT safe.
 *
 */
#define                 gst_element_get_name(elem)      gst_object_get_name(GST_OBJECT_CAST(elem))

/**
 * gst_element_set_name:
 * @elem: a #GstElement to set the name of.
 * @name: the new name
 *
 * Sets the name of the element, getting rid of the old name if there was one.
 */
#define                 gst_element_set_name(elem,name) gst_object_set_name(GST_OBJECT_CAST(elem),name)

/**
 * gst_element_get_parent:
 * @elem: a #GstElement to get the parent of.
 *
 * Get the parent of an element.
 *
 * Returns: (transfer full): the parent of an element.
 */
#define                 gst_element_get_parent(elem)    gst_object_get_parent(GST_OBJECT_CAST(elem))

/**
 * gst_element_set_parent:
 * @elem: a #GstElement to set the parent of.
 * @parent: the new parent #GstObject of the element.
 *
 * Sets the parent of an element.
 */
#define                 gst_element_set_parent(elem,parent)     gst_object_set_parent(GST_OBJECT_CAST(elem),parent)

/* clocking */
gboolean                gst_element_requires_clock      (GstElement *element);
gboolean                gst_element_provides_clock      (GstElement *element);
GstClock*               gst_element_provide_clock       (GstElement *element);
GstClock*               gst_element_get_clock           (GstElement *element);
gboolean                gst_element_set_clock           (GstElement *element, GstClock *clock);
void                    gst_element_set_base_time       (GstElement *element, GstClockTime time);
GstClockTime            gst_element_get_base_time       (GstElement *element);
void                    gst_element_set_start_time      (GstElement *element, GstClockTime time);
GstClockTime            gst_element_get_start_time      (GstElement *element);

/* indexes */
gboolean                gst_element_is_indexable        (GstElement *element);
void                    gst_element_set_index           (GstElement *element, GstIndex *index);
GstIndex*               gst_element_get_index           (GstElement *element);

/* bus */
void                    gst_element_set_bus             (GstElement * element, GstBus * bus);
GstBus *                gst_element_get_bus             (GstElement * element);

/* pad management */
gboolean                gst_element_add_pad             (GstElement *element, GstPad *pad);
gboolean                gst_element_remove_pad          (GstElement *element, GstPad *pad);
void                    gst_element_no_more_pads        (GstElement *element);

GstPad*                 gst_element_get_static_pad      (GstElement *element, const gchar *name);
GstPad*                 gst_element_get_request_pad     (GstElement *element, const gchar *name);
GstPad*                 gst_element_request_pad         (GstElement *element, GstPadTemplate *templ,
							 const gchar * name, const GstCaps *caps);
void                    gst_element_release_request_pad (GstElement *element, GstPad *pad);

GstIterator *           gst_element_iterate_pads        (GstElement * element);
GstIterator *           gst_element_iterate_src_pads    (GstElement * element);
GstIterator *           gst_element_iterate_sink_pads   (GstElement * element);

/* event/query/format stuff */
gboolean                gst_element_send_event          (GstElement *element, GstEvent *event);
gboolean                gst_element_seek                (GstElement *element, gdouble rate,
                                                         GstFormat format, GstSeekFlags flags,
                                                         GstSeekType cur_type, gint64 cur,
                                                         GstSeekType stop_type, gint64 stop);
const GstQueryType*     gst_element_get_query_types     (GstElement *element);
gboolean                gst_element_query               (GstElement *element, GstQuery *query);

/* messages */
gboolean                gst_element_post_message        (GstElement * element, GstMessage * message);

/* error handling */
/* gcc versions < 3.3 warn about NULL being passed as format to printf */
#if (defined(GST_USING_PRINTF_EXTENSION) || !defined(__GNUC__) || (__GNUC__ < 3) || (__GNUC__ == 3 && __GNUC_MINOR__ < 3))
gchar *                 _gst_element_error_printf       (const gchar *format, ...);
#else
gchar *                 _gst_element_error_printf       (const gchar *format, ...) G_GNUC_PRINTF (1, 2);
#endif
void                    gst_element_message_full        (GstElement * element, GstMessageType type,
                                                         GQuark domain, gint code, gchar * text,
                                                         gchar * debug, const gchar * file,
                                                         const gchar * function, gint line);

/* state management */
gboolean                gst_element_is_locked_state     (GstElement *element);
gboolean                gst_element_set_locked_state    (GstElement *element, gboolean locked_state);
gboolean                gst_element_sync_state_with_parent (GstElement *element);

GstStateChangeReturn    gst_element_get_state           (GstElement * element,
                                                         GstState * state,
                                                         GstState * pending,
                                                         GstClockTime timeout);
GstStateChangeReturn    gst_element_set_state           (GstElement *element, GstState state);

void                    gst_element_abort_state         (GstElement * element);
GstStateChangeReturn    gst_element_change_state        (GstElement * element,
                                                         GstStateChange transition);
GstStateChangeReturn    gst_element_continue_state      (GstElement * element,
                                                         GstStateChangeReturn ret);
void                    gst_element_lost_state          (GstElement * element);

/* factory management */
GstElementFactory*      gst_element_get_factory         (GstElement *element);

G_END_DECLS

#endif /* __GST_ELEMENT_H__ */<|MERGE_RESOLUTION|>--- conflicted
+++ resolved
@@ -598,12 +598,7 @@
  * @send_event: send a #GstEvent to the element
  * @get_query_types: get the supported #GstQueryType of this element
  * @query: perform a #GstQuery on the element
-<<<<<<< HEAD
- * @state_changed: called immediately after a new state was set. Since: 0.10.35.
-=======
- * @request_new_pad_full: called when a new pad is requested. Since: 0.10.32.
- * @state_changed: called immediately after a new state was set. Since: 0.10.36.
->>>>>>> ab8d5874
+ * @state_changed: called immediately after a new state was set.
  *
  * GStreamer element class. Override the vmethods to implement the element
  * functionality.
