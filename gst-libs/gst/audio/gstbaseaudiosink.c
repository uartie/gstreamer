/* GStreamer
 * Copyright (C) 1999,2000 Erik Walthinsen <omega@cse.ogi.edu>
 *                    2005 Wim Taymans <wim@fluendo.com>
 *
 * gstbaseaudiosink.c:
 *
 * This library is free software; you can redistribute it and/or
 * modify it under the terms of the GNU Library General Public
 * License as published by the Free Software Foundation; either
 * version 2 of the License, or (at your option) any later version.
 *
 * This library is distributed in the hope that it will be useful,
 * but WITHOUT ANY WARRANTY; without even the implied warranty of
 * MERCHANTABILITY or FITNESS FOR A PARTICULAR PURPOSE.  See the GNU
 * Library General Public License for more details.
 *
 * You should have received a copy of the GNU Library General Public
 * License along with this library; if not, write to the
 * Free Software Foundation, Inc., 59 Temple Place - Suite 330,
 * Boston, MA 02111-1307, USA.
 */

/**
 * SECTION:gstbaseaudiosink
 * @short_description: Base class for audio sinks
 * @see_also: #GstAudioSink, #GstRingBuffer.
 *
 * This is the base class for audio sinks. Subclasses need to implement the
 * ::create_ringbuffer vmethod. This base class will then take care of
 * writing samples to the ringbuffer, synchronisation, clipping and flushing.
 *
 * Last reviewed on 2006-09-27 (0.10.12)
 */

#include <string.h>

#include "gstbaseaudiosink.h"

GST_DEBUG_CATEGORY_STATIC (gst_base_audio_sink_debug);
#define GST_CAT_DEFAULT gst_base_audio_sink_debug

#define GST_BASE_AUDIO_SINK_GET_PRIVATE(obj)  \
   (G_TYPE_INSTANCE_GET_PRIVATE ((obj), GST_TYPE_BASE_AUDIO_SINK, GstBaseAudioSinkPrivate))

struct _GstBaseAudioSinkPrivate
{
  /* upstream latency */
  GstClockTime us_latency;
  /* the clock slaving algorithm in use */
  GstBaseAudioSinkSlaveMethod slave_method;
  /* running average of clock skew */
  GstClockTimeDiff avg_skew;
  /* the number of samples we aligned last time */
  gint64 last_align;

  gboolean sync_latency;

  GstClockTime eos_time;

<<<<<<< HEAD
  /* number of microseconds we alow timestamps or clock slaving to drift
=======
  gboolean do_time_offset;
  /* number of microseconds we allow clock slaving to drift
>>>>>>> 3df415d4
   * before resyncing */
  guint64 drift_tolerance;

  /* number of nanoseconds we allow timestamps to drift
   * before resyncing */
  GstClockTime alignment_threshold;

  /* time of the previous detected discont candidate */
  GstClockTime discont_time;

  /* number of nanoseconds to wait until creating a discontinuity */
  GstClockTime discont_wait;
};

/* BaseAudioSink signals and args */
enum
{
  /* FILL ME */
  LAST_SIGNAL
};

/* FIXME: 0.11, store the buffer_time and latency_time in nanoseconds */
#define DEFAULT_BUFFER_TIME     ((200 * GST_MSECOND) / GST_USECOND)
#define DEFAULT_LATENCY_TIME    ((10 * GST_MSECOND) / GST_USECOND)
#define DEFAULT_PROVIDE_CLOCK   TRUE
#define DEFAULT_SLAVE_METHOD    GST_BASE_AUDIO_SINK_SLAVE_SKEW

/* FIXME, enable pull mode when clock slaving and trick modes are figured out */
#define DEFAULT_CAN_ACTIVATE_PULL FALSE

/* when timestamps drift for more than 40ms we resync. This should
 * be anough to compensate for timestamp rounding errors. */
#define DEFAULT_ALIGNMENT_THRESHOLD   (40 * GST_MSECOND)

/* when clock slaving drift for more than 40ms we resync. This is
 * a reasonable default */
#define DEFAULT_DRIFT_TOLERANCE   ((40 * GST_MSECOND) / GST_USECOND)

/* allow for one second before resyncing to see if the timestamps drift will
 * fix itself, or is a permanent offset */
#define DEFAULT_DISCONT_WAIT        (1 * GST_SECOND)

enum
{
  PROP_0,

  PROP_BUFFER_TIME,
  PROP_LATENCY_TIME,
  PROP_PROVIDE_CLOCK,
  PROP_SLAVE_METHOD,
  PROP_CAN_ACTIVATE_PULL,
  PROP_ALIGNMENT_THRESHOLD,
  PROP_DRIFT_TOLERANCE,
  PROP_DISCONT_WAIT,

  PROP_LAST
};

GType
gst_base_audio_sink_slave_method_get_type (void)
{
  static volatile gsize slave_method_type = 0;
  static const GEnumValue slave_method[] = {
    {GST_BASE_AUDIO_SINK_SLAVE_RESAMPLE, "GST_BASE_AUDIO_SINK_SLAVE_RESAMPLE",
        "resample"},
    {GST_BASE_AUDIO_SINK_SLAVE_SKEW, "GST_BASE_AUDIO_SINK_SLAVE_SKEW", "skew"},
    {GST_BASE_AUDIO_SINK_SLAVE_NONE, "GST_BASE_AUDIO_SINK_SLAVE_NONE", "none"},
    {0, NULL, NULL},
  };

  if (g_once_init_enter (&slave_method_type)) {
    GType tmp =
        g_enum_register_static ("GstBaseAudioSinkSlaveMethod", slave_method);
    g_once_init_leave (&slave_method_type, tmp);
  }

  return (GType) slave_method_type;
}


#define _do_init \
    GST_DEBUG_CATEGORY_INIT (gst_base_audio_sink_debug, "baseaudiosink", 0, "baseaudiosink element");
#define gst_base_audio_sink_parent_class parent_class
G_DEFINE_TYPE_WITH_CODE (GstBaseAudioSink, gst_base_audio_sink,
    GST_TYPE_BASE_SINK, _do_init);

static void gst_base_audio_sink_dispose (GObject * object);

static void gst_base_audio_sink_set_property (GObject * object, guint prop_id,
    const GValue * value, GParamSpec * pspec);
static void gst_base_audio_sink_get_property (GObject * object, guint prop_id,
    GValue * value, GParamSpec * pspec);

#if 0
static GstStateChangeReturn gst_base_audio_sink_async_play (GstBaseSink *
    basesink);
#endif
static GstStateChangeReturn gst_base_audio_sink_change_state (GstElement *
    element, GstStateChange transition);
static gboolean gst_base_audio_sink_activate_pull (GstBaseSink * basesink,
    gboolean active);
static gboolean gst_base_audio_sink_query (GstElement * element, GstQuery *
    query);

static GstClock *gst_base_audio_sink_provide_clock (GstElement * elem);
static GstClockTime gst_base_audio_sink_get_time (GstClock * clock,
    GstBaseAudioSink * sink);
static void gst_base_audio_sink_callback (GstRingBuffer * rbuf, guint8 * data,
    guint len, gpointer user_data);

static GstFlowReturn gst_base_audio_sink_preroll (GstBaseSink * bsink,
    GstBuffer * buffer);
static GstFlowReturn gst_base_audio_sink_render (GstBaseSink * bsink,
    GstBuffer * buffer);
static gboolean gst_base_audio_sink_event (GstBaseSink * bsink,
    GstEvent * event);
static void gst_base_audio_sink_get_times (GstBaseSink * bsink,
    GstBuffer * buffer, GstClockTime * start, GstClockTime * end);
static gboolean gst_base_audio_sink_setcaps (GstBaseSink * bsink,
    GstCaps * caps);
static void gst_base_audio_sink_fixate (GstBaseSink * bsink, GstCaps * caps);

static gboolean gst_base_audio_sink_query_pad (GstBaseSink * bsink,
    GstQuery * query);


/* static guint gst_base_audio_sink_signals[LAST_SIGNAL] = { 0 }; */

static void
gst_base_audio_sink_class_init (GstBaseAudioSinkClass * klass)
{
  GObjectClass *gobject_class;
  GstElementClass *gstelement_class;
  GstBaseSinkClass *gstbasesink_class;

  gobject_class = (GObjectClass *) klass;
  gstelement_class = (GstElementClass *) klass;
  gstbasesink_class = (GstBaseSinkClass *) klass;

  g_type_class_add_private (klass, sizeof (GstBaseAudioSinkPrivate));

  gobject_class->set_property = gst_base_audio_sink_set_property;
  gobject_class->get_property = gst_base_audio_sink_get_property;
  gobject_class->dispose = gst_base_audio_sink_dispose;

  g_object_class_install_property (gobject_class, PROP_BUFFER_TIME,
      g_param_spec_int64 ("buffer-time", "Buffer Time",
          "Size of audio buffer in microseconds", 1,
          G_MAXINT64, DEFAULT_BUFFER_TIME,
          G_PARAM_READWRITE | G_PARAM_STATIC_STRINGS));

  g_object_class_install_property (gobject_class, PROP_LATENCY_TIME,
      g_param_spec_int64 ("latency-time", "Latency Time",
          "Audio latency in microseconds", 1,
          G_MAXINT64, DEFAULT_LATENCY_TIME,
          G_PARAM_READWRITE | G_PARAM_STATIC_STRINGS));

  g_object_class_install_property (gobject_class, PROP_PROVIDE_CLOCK,
      g_param_spec_boolean ("provide-clock", "Provide Clock",
          "Provide a clock to be used as the global pipeline clock",
          DEFAULT_PROVIDE_CLOCK, G_PARAM_READWRITE | G_PARAM_STATIC_STRINGS));

  g_object_class_install_property (gobject_class, PROP_SLAVE_METHOD,
      g_param_spec_enum ("slave-method", "Slave Method",
          "Algorithm to use to match the rate of the masterclock",
          GST_TYPE_BASE_AUDIO_SINK_SLAVE_METHOD, DEFAULT_SLAVE_METHOD,
          G_PARAM_READWRITE | G_PARAM_STATIC_STRINGS));

  g_object_class_install_property (gobject_class, PROP_CAN_ACTIVATE_PULL,
      g_param_spec_boolean ("can-activate-pull", "Allow Pull Scheduling",
          "Allow pull-based scheduling", DEFAULT_CAN_ACTIVATE_PULL,
          G_PARAM_READWRITE | G_PARAM_STATIC_STRINGS));
  /**
   * GstBaseAudioSink:drift-tolerance
   *
   * Controls the amount of time in microseconds that clocks are allowed
   * to drift before resynchronisation happens.
   *
   * Since: 0.10.26
   */
  g_object_class_install_property (gobject_class, PROP_DRIFT_TOLERANCE,
      g_param_spec_int64 ("drift-tolerance", "Drift Tolerance",
          "Tolerance for clock drift in microseconds", 1,
          G_MAXINT64, DEFAULT_DRIFT_TOLERANCE,
          G_PARAM_READWRITE | G_PARAM_STATIC_STRINGS));
  /**
   * GstBaseAudioSink:alignment_threshold
   *
   * Controls the amount of time in nanoseconds that timestamps are allowed
   * to drift from their ideal time before choosing not to align them.
   *
   * Since: 0.10.26
   */
  g_object_class_install_property (gobject_class, PROP_ALIGNMENT_THRESHOLD,
      g_param_spec_int64 ("alignment-threshold", "Alignment Threshold",
          "Timestamp alignment threshold in nanoseconds", 1,
          G_MAXINT64, DEFAULT_ALIGNMENT_THRESHOLD,
          G_PARAM_READWRITE | G_PARAM_STATIC_STRINGS));

  /**
   * GstBaseAudioSink:discont-wait
   *
   * A window of time in nanoseconds to wait before creating a discontinuity as
   * a result of breaching the drift-tolerance.
   */
  g_object_class_install_property (gobject_class, PROP_DISCONT_WAIT,
      g_param_spec_int64 ("discont-wait", "Discont Wait",
          "Window of time in nanoseconds to wait before "
          "creating a discontinuity", 0,
          G_MAXINT64, DEFAULT_DISCONT_WAIT,
          G_PARAM_READWRITE | G_PARAM_STATIC_STRINGS));

  gstelement_class->change_state =
      GST_DEBUG_FUNCPTR (gst_base_audio_sink_change_state);
  gstelement_class->provide_clock =
      GST_DEBUG_FUNCPTR (gst_base_audio_sink_provide_clock);
  gstelement_class->query = GST_DEBUG_FUNCPTR (gst_base_audio_sink_query);

  gstbasesink_class->event = GST_DEBUG_FUNCPTR (gst_base_audio_sink_event);
  gstbasesink_class->preroll = GST_DEBUG_FUNCPTR (gst_base_audio_sink_preroll);
  gstbasesink_class->query = GST_DEBUG_FUNCPTR (gst_base_audio_sink_query_pad);
  gstbasesink_class->render = GST_DEBUG_FUNCPTR (gst_base_audio_sink_render);
  gstbasesink_class->get_times =
      GST_DEBUG_FUNCPTR (gst_base_audio_sink_get_times);
  gstbasesink_class->set_caps = GST_DEBUG_FUNCPTR (gst_base_audio_sink_setcaps);
  gstbasesink_class->fixate = GST_DEBUG_FUNCPTR (gst_base_audio_sink_fixate);
#if 0
  gstbasesink_class->async_play =
      GST_DEBUG_FUNCPTR (gst_base_audio_sink_async_play);
#endif
  gstbasesink_class->activate_pull =
      GST_DEBUG_FUNCPTR (gst_base_audio_sink_activate_pull);

  /* ref class from a thread-safe context to work around missing bit of
   * thread-safety in GObject */
  g_type_class_ref (GST_TYPE_AUDIO_CLOCK);
  g_type_class_ref (GST_TYPE_RING_BUFFER);

}

static void
gst_base_audio_sink_init (GstBaseAudioSink * baseaudiosink)
{
  GstBaseSink *basesink;

  baseaudiosink->priv = GST_BASE_AUDIO_SINK_GET_PRIVATE (baseaudiosink);

  baseaudiosink->buffer_time = DEFAULT_BUFFER_TIME;
  baseaudiosink->latency_time = DEFAULT_LATENCY_TIME;
  baseaudiosink->provide_clock = DEFAULT_PROVIDE_CLOCK;
  baseaudiosink->priv->slave_method = DEFAULT_SLAVE_METHOD;
  baseaudiosink->priv->drift_tolerance = DEFAULT_DRIFT_TOLERANCE;
  baseaudiosink->priv->alignment_threshold = DEFAULT_ALIGNMENT_THRESHOLD;
  baseaudiosink->priv->discont_wait = DEFAULT_DISCONT_WAIT;

  baseaudiosink->provided_clock = gst_audio_clock_new ("GstAudioSinkClock",
      (GstAudioClockGetTimeFunc) gst_base_audio_sink_get_time, baseaudiosink);

  basesink = GST_BASE_SINK_CAST (baseaudiosink);
  basesink->can_activate_push = TRUE;
  basesink->can_activate_pull = DEFAULT_CAN_ACTIVATE_PULL;

  gst_base_sink_set_last_buffer_enabled (basesink, FALSE);
}

static void
gst_base_audio_sink_dispose (GObject * object)
{
  GstBaseAudioSink *sink;

  sink = GST_BASE_AUDIO_SINK (object);

  if (sink->provided_clock) {
    gst_audio_clock_invalidate (sink->provided_clock);
    gst_object_unref (sink->provided_clock);
    sink->provided_clock = NULL;
  }

  if (sink->ringbuffer) {
    gst_object_unparent (GST_OBJECT_CAST (sink->ringbuffer));
    sink->ringbuffer = NULL;
  }

  G_OBJECT_CLASS (parent_class)->dispose (object);
}


static GstClock *
gst_base_audio_sink_provide_clock (GstElement * elem)
{
  GstBaseAudioSink *sink;
  GstClock *clock;

  sink = GST_BASE_AUDIO_SINK (elem);

  /* we have no ringbuffer (must be NULL state) */
  if (sink->ringbuffer == NULL)
    goto wrong_state;

  if (!gst_ring_buffer_is_acquired (sink->ringbuffer))
    goto wrong_state;

  GST_OBJECT_LOCK (sink);
  if (!sink->provide_clock)
    goto clock_disabled;

  clock = GST_CLOCK_CAST (gst_object_ref (sink->provided_clock));
  GST_OBJECT_UNLOCK (sink);

  return clock;

  /* ERRORS */
wrong_state:
  {
    GST_DEBUG_OBJECT (sink, "ringbuffer not acquired");
    return NULL;
  }
clock_disabled:
  {
    GST_DEBUG_OBJECT (sink, "clock provide disabled");
    GST_OBJECT_UNLOCK (sink);
    return NULL;
  }
}

static gboolean
gst_base_audio_sink_query_pad (GstBaseSink * bsink, GstQuery * query)
{
  gboolean res = FALSE;
  GstBaseAudioSink *basesink;

  basesink = GST_BASE_AUDIO_SINK (bsink);

  switch (GST_QUERY_TYPE (query)) {
    case GST_QUERY_CONVERT:
    {
      GstFormat src_fmt, dest_fmt;
      gint64 src_val, dest_val;

      GST_LOG_OBJECT (basesink, "query convert");

      if (basesink->ringbuffer) {
        gst_query_parse_convert (query, &src_fmt, &src_val, &dest_fmt, NULL);
        res = gst_ring_buffer_convert (basesink->ringbuffer, src_fmt, src_val,
            dest_fmt, &dest_val);
        if (res) {
          gst_query_set_convert (query, src_fmt, src_val, dest_fmt, dest_val);
        }
      }
      break;
    }
    default:
      res = GST_BASE_SINK_CLASS (parent_class)->query (bsink, query);
      break;
  }
  return res;
}

static gboolean
gst_base_audio_sink_query (GstElement * element, GstQuery * query)
{
  gboolean res = FALSE;
  GstBaseAudioSink *basesink;

  basesink = GST_BASE_AUDIO_SINK (element);

  switch (GST_QUERY_TYPE (query)) {
    case GST_QUERY_LATENCY:
    {
      gboolean live, us_live;
      GstClockTime min_l, max_l;

      GST_DEBUG_OBJECT (basesink, "latency query");

      /* ask parent first, it will do an upstream query for us. */
      if ((res =
              gst_base_sink_query_latency (GST_BASE_SINK_CAST (basesink), &live,
                  &us_live, &min_l, &max_l))) {
        GstClockTime base_latency, min_latency, max_latency;

        /* we and upstream are both live, adjust the min_latency */
        if (live && us_live) {
          GstRingBufferSpec *spec;

          GST_OBJECT_LOCK (basesink);
          if (!basesink->ringbuffer || !basesink->ringbuffer->spec.info.rate) {
            GST_OBJECT_UNLOCK (basesink);

            GST_DEBUG_OBJECT (basesink,
                "we are not yet negotiated, can't report latency yet");
            res = FALSE;
            goto done;
          }
          spec = &basesink->ringbuffer->spec;

          basesink->priv->us_latency = min_l;

          base_latency =
              gst_util_uint64_scale_int (spec->seglatency * spec->segsize,
              GST_SECOND, spec->info.rate * spec->info.bpf);
          GST_OBJECT_UNLOCK (basesink);

          /* we cannot go lower than the buffer size and the min peer latency */
          min_latency = base_latency + min_l;
          /* the max latency is the max of the peer, we can delay an infinite
           * amount of time. */
          max_latency = (max_l == -1) ? -1 : (base_latency + max_l);

          GST_DEBUG_OBJECT (basesink,
              "peer min %" GST_TIME_FORMAT ", our min latency: %"
              GST_TIME_FORMAT, GST_TIME_ARGS (min_l),
              GST_TIME_ARGS (min_latency));
          GST_DEBUG_OBJECT (basesink,
              "peer max %" GST_TIME_FORMAT ", our max latency: %"
              GST_TIME_FORMAT, GST_TIME_ARGS (max_l),
              GST_TIME_ARGS (max_latency));
        } else {
          GST_DEBUG_OBJECT (basesink,
              "peer or we are not live, don't care about latency");
          min_latency = min_l;
          max_latency = max_l;
        }
        gst_query_set_latency (query, live, min_latency, max_latency);
      }
      break;
    }
    case GST_QUERY_CONVERT:
    {
      GstFormat src_fmt, dest_fmt;
      gint64 src_val, dest_val;

      GST_LOG_OBJECT (basesink, "query convert");

      if (basesink->ringbuffer) {
        gst_query_parse_convert (query, &src_fmt, &src_val, &dest_fmt, NULL);
        res = gst_ring_buffer_convert (basesink->ringbuffer, src_fmt, src_val,
            dest_fmt, &dest_val);
        if (res) {
          gst_query_set_convert (query, src_fmt, src_val, dest_fmt, dest_val);
        }
      }
      break;
    }
    default:
      res = GST_ELEMENT_CLASS (parent_class)->query (element, query);
      break;
  }

done:
  return res;
}


static GstClockTime
gst_base_audio_sink_get_time (GstClock * clock, GstBaseAudioSink * sink)
{
  guint64 raw, samples;
  guint delay;
  GstClockTime result;

  if (sink->ringbuffer == NULL || sink->ringbuffer->spec.info.rate == 0)
    return GST_CLOCK_TIME_NONE;

  /* our processed samples are always increasing */
  raw = samples = gst_ring_buffer_samples_done (sink->ringbuffer);

  /* the number of samples not yet processed, this is still queued in the
   * device (not played for playback). */
  delay = gst_ring_buffer_delay (sink->ringbuffer);

  if (G_LIKELY (samples >= delay))
    samples -= delay;
  else
    samples = 0;

  result = gst_util_uint64_scale_int (samples, GST_SECOND,
      sink->ringbuffer->spec.info.rate);

  GST_DEBUG_OBJECT (sink,
      "processed samples: raw %" G_GUINT64_FORMAT ", delay %u, real %"
      G_GUINT64_FORMAT ", time %" GST_TIME_FORMAT,
      raw, delay, samples, GST_TIME_ARGS (result));

  return result;
}

/**
 * gst_base_audio_sink_set_provide_clock:
 * @sink: a #GstBaseAudioSink
 * @provide: new state
 *
 * Controls whether @sink will provide a clock or not. If @provide is %TRUE,
 * gst_element_provide_clock() will return a clock that reflects the datarate
 * of @sink. If @provide is %FALSE, gst_element_provide_clock() will return NULL.
 *
 * Since: 0.10.16
 */
void
gst_base_audio_sink_set_provide_clock (GstBaseAudioSink * sink,
    gboolean provide)
{
  g_return_if_fail (GST_IS_BASE_AUDIO_SINK (sink));

  GST_OBJECT_LOCK (sink);
  sink->provide_clock = provide;
  GST_OBJECT_UNLOCK (sink);
}

/**
 * gst_base_audio_sink_get_provide_clock:
 * @sink: a #GstBaseAudioSink
 *
 * Queries whether @sink will provide a clock or not. See also
 * gst_base_audio_sink_set_provide_clock.
 *
 * Returns: %TRUE if @sink will provide a clock.
 *
 * Since: 0.10.16
 */
gboolean
gst_base_audio_sink_get_provide_clock (GstBaseAudioSink * sink)
{
  gboolean result;

  g_return_val_if_fail (GST_IS_BASE_AUDIO_SINK (sink), FALSE);

  GST_OBJECT_LOCK (sink);
  result = sink->provide_clock;
  GST_OBJECT_UNLOCK (sink);

  return result;
}

/**
 * gst_base_audio_sink_set_slave_method:
 * @sink: a #GstBaseAudioSink
 * @method: the new slave method
 *
 * Controls how clock slaving will be performed in @sink.
 *
 * Since: 0.10.16
 */
void
gst_base_audio_sink_set_slave_method (GstBaseAudioSink * sink,
    GstBaseAudioSinkSlaveMethod method)
{
  g_return_if_fail (GST_IS_BASE_AUDIO_SINK (sink));

  GST_OBJECT_LOCK (sink);
  sink->priv->slave_method = method;
  GST_OBJECT_UNLOCK (sink);
}

/**
 * gst_base_audio_sink_get_slave_method:
 * @sink: a #GstBaseAudioSink
 *
 * Get the current slave method used by @sink.
 *
 * Returns: The current slave method used by @sink.
 *
 * Since: 0.10.16
 */
GstBaseAudioSinkSlaveMethod
gst_base_audio_sink_get_slave_method (GstBaseAudioSink * sink)
{
  GstBaseAudioSinkSlaveMethod result;

  g_return_val_if_fail (GST_IS_BASE_AUDIO_SINK (sink), -1);

  GST_OBJECT_LOCK (sink);
  result = sink->priv->slave_method;
  GST_OBJECT_UNLOCK (sink);

  return result;
}


/**
 * gst_base_audio_sink_set_drift_tolerance:
 * @sink: a #GstBaseAudioSink
 * @drift_tolerance: the new drift tolerance in microseconds
 *
 * Controls the sink's drift tolerance.
 *
 * Since: 0.10.31
 */
void
gst_base_audio_sink_set_drift_tolerance (GstBaseAudioSink * sink,
    gint64 drift_tolerance)
{
  g_return_if_fail (GST_IS_BASE_AUDIO_SINK (sink));

  GST_OBJECT_LOCK (sink);
  sink->priv->drift_tolerance = drift_tolerance;
  GST_OBJECT_UNLOCK (sink);
}

/**
 * gst_base_audio_sink_get_drift_tolerance
 * @sink: a #GstBaseAudioSink
 *
 * Get the current drift tolerance, in microseconds, used by @sink.
 *
 * Returns: The current drift tolerance used by @sink.
 *
 * Since: 0.10.31
 */
gint64
gst_base_audio_sink_get_drift_tolerance (GstBaseAudioSink * sink)
{
  gint64 result;

  g_return_val_if_fail (GST_IS_BASE_AUDIO_SINK (sink), -1);

  GST_OBJECT_LOCK (sink);
  result = sink->priv->drift_tolerance;
  GST_OBJECT_UNLOCK (sink);

  return result;
}

/**
 * gst_base_audio_sink_set_alignment_threshold:
 * @sink: a #GstBaseAudioSink
 * @alignment_threshold: the new alignment threshold in nanoseconds
 *
 * Controls the sink's alignment threshold.
 *
 * Since: 0.10.31
 */
void
gst_base_audio_sink_set_alignment_threshold (GstBaseAudioSink * sink,
    GstClockTime alignment_threshold)
{
  g_return_if_fail (GST_IS_BASE_AUDIO_SINK (sink));

  GST_OBJECT_LOCK (sink);
  sink->priv->alignment_threshold = alignment_threshold;
  GST_OBJECT_UNLOCK (sink);
}

/**
 * gst_base_audio_sink_get_alignment_threshold
 * @sink: a #GstBaseAudioSink
 *
 * Get the current alignment threshold, in nanoseconds, used by @sink.
 *
 * Returns: The current alignment threshold used by @sink.
 *
 * Since: 0.10.31
 */
GstClockTime
gst_base_audio_sink_get_alignment_threshold (GstBaseAudioSink * sink)
{
  gint64 result;

  g_return_val_if_fail (GST_IS_BASE_AUDIO_SINK (sink), -1);

  GST_OBJECT_LOCK (sink);
  result = sink->priv->alignment_threshold;
  GST_OBJECT_UNLOCK (sink);

  return result;
}

/**
 * gst_base_audio_sink_set_discont_wait:
 * @sink: a #GstBaseAudioSink
 * @discont_wait: the new discont wait in nanoseconds
 *
 * Controls how long the sink will wait before creating a discontinuity.
 *
 * Since: 0.10.31
 */
void
gst_base_audio_sink_set_discont_wait (GstBaseAudioSink * sink,
    GstClockTime discont_wait)
{
  g_return_if_fail (GST_IS_BASE_AUDIO_SINK (sink));

  GST_OBJECT_LOCK (sink);
  sink->priv->discont_wait = discont_wait;
  GST_OBJECT_UNLOCK (sink);
}

/**
 * gst_base_audio_sink_get_discont_wait
 * @sink: a #GstBaseAudioSink
 *
 * Get the current discont wait, in nanoseconds, used by @sink.
 *
 * Returns: The current discont wait used by @sink.
 *
 * Since: 0.10.31
 */
GstClockTime
gst_base_audio_sink_get_discont_wait (GstBaseAudioSink * sink)
{
  GstClockTime result;

  g_return_val_if_fail (GST_IS_BASE_AUDIO_SINK (sink), -1);

  GST_OBJECT_LOCK (sink);
  result = sink->priv->discont_wait;
  GST_OBJECT_UNLOCK (sink);

  return result;
}

static void
gst_base_audio_sink_set_property (GObject * object, guint prop_id,
    const GValue * value, GParamSpec * pspec)
{
  GstBaseAudioSink *sink;

  sink = GST_BASE_AUDIO_SINK (object);

  switch (prop_id) {
    case PROP_BUFFER_TIME:
      sink->buffer_time = g_value_get_int64 (value);
      break;
    case PROP_LATENCY_TIME:
      sink->latency_time = g_value_get_int64 (value);
      break;
    case PROP_PROVIDE_CLOCK:
      gst_base_audio_sink_set_provide_clock (sink, g_value_get_boolean (value));
      break;
    case PROP_SLAVE_METHOD:
      gst_base_audio_sink_set_slave_method (sink, g_value_get_enum (value));
      break;
    case PROP_CAN_ACTIVATE_PULL:
      GST_BASE_SINK (sink)->can_activate_pull = g_value_get_boolean (value);
      break;
    case PROP_DRIFT_TOLERANCE:
      gst_base_audio_sink_set_drift_tolerance (sink, g_value_get_int64 (value));
      break;
    case PROP_ALIGNMENT_THRESHOLD:
      gst_base_audio_sink_set_alignment_threshold (sink,
          g_value_get_uint64 (value));
      break;
    case PROP_DISCONT_WAIT:
      gst_base_audio_sink_set_discont_wait (sink, g_value_get_uint64 (value));
      break;
    default:
      G_OBJECT_WARN_INVALID_PROPERTY_ID (object, prop_id, pspec);
      break;
  }
}

static void
gst_base_audio_sink_get_property (GObject * object, guint prop_id,
    GValue * value, GParamSpec * pspec)
{
  GstBaseAudioSink *sink;

  sink = GST_BASE_AUDIO_SINK (object);

  switch (prop_id) {
    case PROP_BUFFER_TIME:
      g_value_set_int64 (value, sink->buffer_time);
      break;
    case PROP_LATENCY_TIME:
      g_value_set_int64 (value, sink->latency_time);
      break;
    case PROP_PROVIDE_CLOCK:
      g_value_set_boolean (value, gst_base_audio_sink_get_provide_clock (sink));
      break;
    case PROP_SLAVE_METHOD:
      g_value_set_enum (value, gst_base_audio_sink_get_slave_method (sink));
      break;
    case PROP_CAN_ACTIVATE_PULL:
      g_value_set_boolean (value, GST_BASE_SINK (sink)->can_activate_pull);
      break;
    case PROP_DRIFT_TOLERANCE:
      g_value_set_int64 (value, gst_base_audio_sink_get_drift_tolerance (sink));
      break;
    case PROP_ALIGNMENT_THRESHOLD:
      g_value_set_uint64 (value,
          gst_base_audio_sink_get_alignment_threshold (sink));
      break;
    case PROP_DISCONT_WAIT:
      g_value_set_uint64 (value, gst_base_audio_sink_get_discont_wait (sink));
      break;
    default:
      G_OBJECT_WARN_INVALID_PROPERTY_ID (object, prop_id, pspec);
      break;
  }
}

static gboolean
gst_base_audio_sink_setcaps (GstBaseSink * bsink, GstCaps * caps)
{
  GstBaseAudioSink *sink = GST_BASE_AUDIO_SINK (bsink);
  GstRingBufferSpec *spec;
  GstClockTime now;
  GstClockTime crate_num, crate_denom;

  if (!sink->ringbuffer)
    return FALSE;

  spec = &sink->ringbuffer->spec;

  GST_DEBUG_OBJECT (sink, "release old ringbuffer");

  /* get current time, updates the last_time. When the subclass has a clock that
   * restarts from 0 when a new format is negotiated, it will call
   * gst_audio_clock_reset() which will use this last_time to create an offset
   * so that time from the clock keeps on increasing monotonically. */
  now = gst_clock_get_time (sink->provided_clock);

  GST_DEBUG_OBJECT (sink, "time was %" GST_TIME_FORMAT, GST_TIME_ARGS (now));

  /* release old ringbuffer */
  gst_ring_buffer_pause (sink->ringbuffer);
  gst_ring_buffer_activate (sink->ringbuffer, FALSE);
  gst_ring_buffer_release (sink->ringbuffer);

  GST_DEBUG_OBJECT (sink, "parse caps");

  spec->buffer_time = sink->buffer_time;
  spec->latency_time = sink->latency_time;

  /* parse new caps */
  if (!gst_ring_buffer_parse_caps (spec, caps))
    goto parse_error;

  gst_ring_buffer_debug_spec_buff (spec);

  GST_DEBUG_OBJECT (sink, "acquire ringbuffer");
  if (!gst_ring_buffer_acquire (sink->ringbuffer, spec))
    goto acquire_error;

  if (bsink->pad_mode == GST_PAD_ACTIVATE_PUSH) {
    GST_DEBUG_OBJECT (sink, "activate ringbuffer");
    gst_ring_buffer_activate (sink->ringbuffer, TRUE);
  }

  /* due to possible changes in the spec file we should recalibrate the clock */
  gst_clock_get_calibration (sink->provided_clock, NULL, NULL,
      &crate_num, &crate_denom);
  gst_clock_set_calibration (sink->provided_clock,
      gst_clock_get_internal_time (sink->provided_clock), now, crate_num,
      crate_denom);

  /* calculate actual latency and buffer times.
   * FIXME: In 0.11, store the latency_time internally in ns */
  spec->latency_time = gst_util_uint64_scale (spec->segsize,
      (GST_SECOND / GST_USECOND), spec->info.rate * spec->info.bpf);

  spec->buffer_time = spec->segtotal * spec->latency_time;

  gst_ring_buffer_debug_spec_buff (spec);

  return TRUE;

  /* ERRORS */
parse_error:
  {
    GST_DEBUG_OBJECT (sink, "could not parse caps");
    GST_ELEMENT_ERROR (sink, STREAM, FORMAT,
        (NULL), ("cannot parse audio format."));
    return FALSE;
  }
acquire_error:
  {
    GST_DEBUG_OBJECT (sink, "could not acquire ringbuffer");
    return FALSE;
  }
}

static void
gst_base_audio_sink_fixate (GstBaseSink * bsink, GstCaps * caps)
{
  GstStructure *s;
  gint width, depth;

  s = gst_caps_get_structure (caps, 0);

  /* fields for all formats */
  gst_structure_fixate_field_nearest_int (s, "rate", 44100);
  gst_structure_fixate_field_nearest_int (s, "channels", 2);
  gst_structure_fixate_field_nearest_int (s, "width", 16);

  /* fields for int */
  if (gst_structure_has_field (s, "depth")) {
    gst_structure_get_int (s, "width", &width);
    /* round width to nearest multiple of 8 for the depth */
    depth = GST_ROUND_UP_8 (width);
    gst_structure_fixate_field_nearest_int (s, "depth", depth);
  }
  if (gst_structure_has_field (s, "signed"))
    gst_structure_fixate_field_boolean (s, "signed", TRUE);
  if (gst_structure_has_field (s, "endianness"))
    gst_structure_fixate_field_nearest_int (s, "endianness", G_BYTE_ORDER);
}

static void
gst_base_audio_sink_get_times (GstBaseSink * bsink, GstBuffer * buffer,
    GstClockTime * start, GstClockTime * end)
{
  /* our clock sync is a bit too much for the base class to handle so
   * we implement it ourselves. */
  *start = GST_CLOCK_TIME_NONE;
  *end = GST_CLOCK_TIME_NONE;
}

/* This waits for the drain to happen and can be canceled */
static gboolean
gst_base_audio_sink_drain (GstBaseAudioSink * sink)
{
  if (!sink->ringbuffer)
    return TRUE;
  if (!sink->ringbuffer->spec.info.rate)
    return TRUE;

  /* if PLAYING is interrupted,
   * arrange to have clock running when going to PLAYING again */
  g_atomic_int_set (&sink->eos_rendering, 1);

  /* need to start playback before we can drain, but only when
   * we have successfully negotiated a format and thus acquired the
   * ringbuffer. */
  if (gst_ring_buffer_is_acquired (sink->ringbuffer))
    gst_ring_buffer_start (sink->ringbuffer);

  if (sink->priv->eos_time != -1) {
    GST_DEBUG_OBJECT (sink,
        "last sample time %" GST_TIME_FORMAT,
        GST_TIME_ARGS (sink->priv->eos_time));

    /* wait for the EOS time to be reached, this is the time when the last
     * sample is played. */
    gst_base_sink_wait_eos (GST_BASE_SINK (sink), sink->priv->eos_time, NULL);

    GST_DEBUG_OBJECT (sink, "drained audio");
  }
  g_atomic_int_set (&sink->eos_rendering, 0);
  return TRUE;
}

static gboolean
gst_base_audio_sink_event (GstBaseSink * bsink, GstEvent * event)
{
  GstBaseAudioSink *sink = GST_BASE_AUDIO_SINK (bsink);

  switch (GST_EVENT_TYPE (event)) {
    case GST_EVENT_FLUSH_START:
      if (sink->ringbuffer)
        gst_ring_buffer_set_flushing (sink->ringbuffer, TRUE);
      break;
    case GST_EVENT_FLUSH_STOP:
      /* always resync on sample after a flush */
      sink->priv->avg_skew = -1;
      sink->next_sample = -1;
      sink->priv->eos_time = -1;
      sink->priv->discont_time = -1;
      if (sink->ringbuffer)
        gst_ring_buffer_set_flushing (sink->ringbuffer, FALSE);
      break;
    case GST_EVENT_EOS:
      /* now wait till we played everything */
      gst_base_audio_sink_drain (sink);
      break;
    default:
      break;
  }
  return TRUE;
}

static GstFlowReturn
gst_base_audio_sink_preroll (GstBaseSink * bsink, GstBuffer * buffer)
{
  GstBaseAudioSink *sink = GST_BASE_AUDIO_SINK (bsink);

  if (!gst_ring_buffer_is_acquired (sink->ringbuffer))
    goto wrong_state;

  /* we don't really do anything when prerolling. We could make a
   * property to play this buffer to have some sort of scrubbing
   * support. */
  return GST_FLOW_OK;

wrong_state:
  {
    GST_DEBUG_OBJECT (sink, "ringbuffer in wrong state");
    GST_ELEMENT_ERROR (sink, STREAM, FORMAT, (NULL), ("sink not negotiated."));
    return GST_FLOW_NOT_NEGOTIATED;
  }
}

static guint64
gst_base_audio_sink_get_offset (GstBaseAudioSink * sink)
{
  guint64 sample;
  gint writeseg, segdone, sps;
  gint diff;

  /* assume we can append to the previous sample */
  sample = sink->next_sample;
  /* no previous sample, try to insert at position 0 */
  if (sample == -1)
    sample = 0;

  sps = sink->ringbuffer->samples_per_seg;

  /* figure out the segment and the offset inside the segment where
   * the sample should be written. */
  writeseg = sample / sps;

  /* get the currently processed segment */
  segdone = g_atomic_int_get (&sink->ringbuffer->segdone)
      - sink->ringbuffer->segbase;

  /* see how far away it is from the write segment */
  diff = writeseg - segdone;
  if (diff < 0) {
    /* sample would be dropped, position to next playable position */
    sample = (segdone + 1) * sps;
  }

  return sample;
}

static GstClockTime
clock_convert_external (GstClockTime external, GstClockTime cinternal,
    GstClockTime cexternal, GstClockTime crate_num, GstClockTime crate_denom)
{
  /* adjust for rate and speed */
  if (external >= cexternal) {
    external =
        gst_util_uint64_scale (external - cexternal, crate_denom, crate_num);
    external += cinternal;
  } else {
    external =
        gst_util_uint64_scale (cexternal - external, crate_denom, crate_num);
    if (cinternal > external)
      external = cinternal - external;
    else
      external = 0;
  }
  return external;
}

/* algorithm to calculate sample positions that will result in resampling to
 * match the clock rate of the master */
static void
gst_base_audio_sink_resample_slaving (GstBaseAudioSink * sink,
    GstClockTime render_start, GstClockTime render_stop,
    GstClockTime * srender_start, GstClockTime * srender_stop)
{
  GstClockTime cinternal, cexternal;
  GstClockTime crate_num, crate_denom;

  /* FIXME, we can sample and add observations here or use the timeouts on the
   * clock. No idea which one is better or more stable. The timeout seems more
   * arbitrary but this one seems more demanding and does not work when there is
   * no data comming in to the sink. */
#if 0
  GstClockTime etime, itime;
  gdouble r_squared;

  /* sample clocks and figure out clock skew */
  etime = gst_clock_get_time (GST_ELEMENT_CLOCK (sink));
  itime = gst_audio_clock_get_time (sink->provided_clock);

  /* add new observation */
  gst_clock_add_observation (sink->provided_clock, itime, etime, &r_squared);
#endif

  /* get calibration parameters to compensate for speed and offset differences
   * when we are slaved */
  gst_clock_get_calibration (sink->provided_clock, &cinternal, &cexternal,
      &crate_num, &crate_denom);

  GST_DEBUG_OBJECT (sink, "internal %" GST_TIME_FORMAT " external %"
      GST_TIME_FORMAT " %" G_GUINT64_FORMAT "/%" G_GUINT64_FORMAT " = %f",
      GST_TIME_ARGS (cinternal), GST_TIME_ARGS (cexternal), crate_num,
      crate_denom, gst_guint64_to_gdouble (crate_num) /
      gst_guint64_to_gdouble (crate_denom));

  if (crate_num == 0)
    crate_denom = crate_num = 1;

  /* bring external time to internal time */
  render_start = clock_convert_external (render_start, cinternal, cexternal,
      crate_num, crate_denom);
  render_stop = clock_convert_external (render_stop, cinternal, cexternal,
      crate_num, crate_denom);

  GST_DEBUG_OBJECT (sink,
      "after slaving: start %" GST_TIME_FORMAT " - stop %" GST_TIME_FORMAT,
      GST_TIME_ARGS (render_start), GST_TIME_ARGS (render_stop));

  *srender_start = render_start;
  *srender_stop = render_stop;
}

/* algorithm to calculate sample positions that will result in changing the
 * playout pointer to match the clock rate of the master */
static void
gst_base_audio_sink_skew_slaving (GstBaseAudioSink * sink,
    GstClockTime render_start, GstClockTime render_stop,
    GstClockTime * srender_start, GstClockTime * srender_stop)
{
  GstClockTime cinternal, cexternal, crate_num, crate_denom;
  GstClockTime etime, itime;
  GstClockTimeDiff skew, mdrift, mdrift2;
  gint driftsamples;
  gint64 last_align;

  /* get calibration parameters to compensate for offsets */
  gst_clock_get_calibration (sink->provided_clock, &cinternal, &cexternal,
      &crate_num, &crate_denom);

  /* sample clocks and figure out clock skew */
  etime = gst_clock_get_time (GST_ELEMENT_CLOCK (sink));
  itime = gst_audio_clock_get_time (sink->provided_clock);
  itime = gst_audio_clock_adjust (sink->provided_clock, itime);

  GST_DEBUG_OBJECT (sink,
      "internal %" GST_TIME_FORMAT " external %" GST_TIME_FORMAT
      " cinternal %" GST_TIME_FORMAT " cexternal %" GST_TIME_FORMAT,
      GST_TIME_ARGS (itime), GST_TIME_ARGS (etime),
      GST_TIME_ARGS (cinternal), GST_TIME_ARGS (cexternal));

  /* make sure we never go below 0 */
  etime = etime > cexternal ? etime - cexternal : 0;
  itime = itime > cinternal ? itime - cinternal : 0;

  /* do itime - etime.
   * positive value means external clock goes slower
   * negative value means external clock goes faster */
  skew = GST_CLOCK_DIFF (etime, itime);
  if (sink->priv->avg_skew == -1) {
    /* first observation */
    sink->priv->avg_skew = skew;
  } else {
    /* next observations use a moving average */
    sink->priv->avg_skew = (31 * sink->priv->avg_skew + skew) / 32;
  }

  GST_DEBUG_OBJECT (sink, "internal %" GST_TIME_FORMAT " external %"
      GST_TIME_FORMAT " skew %" G_GINT64_FORMAT " avg %" G_GINT64_FORMAT,
      GST_TIME_ARGS (itime), GST_TIME_ARGS (etime), skew, sink->priv->avg_skew);

  /* the max drift we allow */
  mdrift = sink->priv->drift_tolerance * 1000;
  mdrift2 = mdrift / 2;

  /* adjust playout pointer based on skew */
  if (sink->priv->avg_skew > mdrift2) {
    /* master is running slower, move internal time forward */
    GST_WARNING_OBJECT (sink,
        "correct clock skew %" G_GINT64_FORMAT " > %" G_GINT64_FORMAT,
        sink->priv->avg_skew, mdrift2);
    cexternal = cexternal > mdrift ? cexternal - mdrift : 0;
    sink->priv->avg_skew -= mdrift;

    driftsamples = (sink->ringbuffer->spec.info.rate * mdrift) / GST_SECOND;
    last_align = sink->priv->last_align;

    /* if we were aligning in the wrong direction or we aligned more than what we
     * will correct, resync */
    if (last_align < 0 || last_align > driftsamples)
      sink->next_sample = -1;

    GST_DEBUG_OBJECT (sink,
        "last_align %" G_GINT64_FORMAT " driftsamples %u, next %"
        G_GUINT64_FORMAT, last_align, driftsamples, sink->next_sample);

    gst_clock_set_calibration (sink->provided_clock, cinternal, cexternal,
        crate_num, crate_denom);
  } else if (sink->priv->avg_skew < -mdrift2) {
    /* master is running faster, move external time forwards */
    GST_WARNING_OBJECT (sink,
        "correct clock skew %" G_GINT64_FORMAT " < %" G_GINT64_FORMAT,
        sink->priv->avg_skew, -mdrift2);
    cexternal += mdrift;
    sink->priv->avg_skew += mdrift;

    driftsamples = (sink->ringbuffer->spec.info.rate * mdrift) / GST_SECOND;
    last_align = sink->priv->last_align;

    /* if we were aligning in the wrong direction or we aligned more than what we
     * will correct, resync */
    if (last_align > 0 || -last_align > driftsamples)
      sink->next_sample = -1;

    GST_DEBUG_OBJECT (sink,
        "last_align %" G_GINT64_FORMAT " driftsamples %u, next %"
        G_GUINT64_FORMAT, last_align, driftsamples, sink->next_sample);

    gst_clock_set_calibration (sink->provided_clock, cinternal, cexternal,
        crate_num, crate_denom);
  }

  /* convert, ignoring speed */
  render_start = clock_convert_external (render_start, cinternal, cexternal,
      crate_num, crate_denom);
  render_stop = clock_convert_external (render_stop, cinternal, cexternal,
      crate_num, crate_denom);

  *srender_start = render_start;
  *srender_stop = render_stop;
}

/* apply the clock offset but do no slaving otherwise */
static void
gst_base_audio_sink_none_slaving (GstBaseAudioSink * sink,
    GstClockTime render_start, GstClockTime render_stop,
    GstClockTime * srender_start, GstClockTime * srender_stop)
{
  GstClockTime cinternal, cexternal, crate_num, crate_denom;

  /* get calibration parameters to compensate for offsets */
  gst_clock_get_calibration (sink->provided_clock, &cinternal, &cexternal,
      &crate_num, &crate_denom);

  /* convert, ignoring speed */
  render_start = clock_convert_external (render_start, cinternal, cexternal,
      crate_num, crate_denom);
  render_stop = clock_convert_external (render_stop, cinternal, cexternal,
      crate_num, crate_denom);

  *srender_start = render_start;
  *srender_stop = render_stop;
}

/* converts render_start and render_stop to their slaved values */
static void
gst_base_audio_sink_handle_slaving (GstBaseAudioSink * sink,
    GstClockTime render_start, GstClockTime render_stop,
    GstClockTime * srender_start, GstClockTime * srender_stop)
{
  switch (sink->priv->slave_method) {
    case GST_BASE_AUDIO_SINK_SLAVE_RESAMPLE:
      gst_base_audio_sink_resample_slaving (sink, render_start, render_stop,
          srender_start, srender_stop);
      break;
    case GST_BASE_AUDIO_SINK_SLAVE_SKEW:
      gst_base_audio_sink_skew_slaving (sink, render_start, render_stop,
          srender_start, srender_stop);
      break;
    case GST_BASE_AUDIO_SINK_SLAVE_NONE:
      gst_base_audio_sink_none_slaving (sink, render_start, render_stop,
          srender_start, srender_stop);
      break;
    default:
      g_warning ("unknown slaving method %d", sink->priv->slave_method);
      break;
  }
}

/* must be called with LOCK */
static GstFlowReturn
gst_base_audio_sink_sync_latency (GstBaseSink * bsink, GstMiniObject * obj)
{
  GstClock *clock;
  GstClockReturn status;
  GstClockTime time, render_delay;
  GstFlowReturn ret;
  GstBaseAudioSink *sink;
  GstClockTime itime, etime;
  GstClockTime rate_num, rate_denom;
  GstClockTimeDiff jitter;

  sink = GST_BASE_AUDIO_SINK (bsink);

  clock = GST_ELEMENT_CLOCK (sink);
  if (G_UNLIKELY (clock == NULL))
    goto no_clock;

  /* we provided the global clock, don't need to do anything special */
  if (clock == sink->provided_clock)
    goto no_slaving;

  GST_OBJECT_UNLOCK (sink);

  do {
    GST_DEBUG_OBJECT (sink, "checking preroll");

    ret = gst_base_sink_do_preroll (bsink, obj);
    if (ret != GST_FLOW_OK)
      goto flushing;

    GST_OBJECT_LOCK (sink);
    time = sink->priv->us_latency;
    GST_OBJECT_UNLOCK (sink);

    /* Renderdelay is added onto our own latency, and needs
     * to be subtracted as well */
    render_delay = gst_base_sink_get_render_delay (bsink);

    if (G_LIKELY (time > render_delay))
      time -= render_delay;
    else
      time = 0;

    /* preroll done, we can sync since we are in PLAYING now. */
    GST_DEBUG_OBJECT (sink, "possibly waiting for clock to reach %"
        GST_TIME_FORMAT, GST_TIME_ARGS (time));

    /* wait for the clock, this can be interrupted because we got shut down or
     * we PAUSED. */
    status = gst_base_sink_wait_clock (bsink, time, &jitter);

    GST_DEBUG_OBJECT (sink, "clock returned %d %" GST_TIME_FORMAT, status,
        GST_TIME_ARGS (jitter));

    /* invalid time, no clock or sync disabled, just continue then */
    if (status == GST_CLOCK_BADTIME)
      break;

    /* waiting could have been interrupted and we can be flushing now */
    if (G_UNLIKELY (bsink->flushing))
      goto flushing;

    /* retry if we got unscheduled, which means we did not reach the timeout
     * yet. if some other error occures, we continue. */
  } while (status == GST_CLOCK_UNSCHEDULED);

  GST_OBJECT_LOCK (sink);
  GST_DEBUG_OBJECT (sink, "latency synced");

  /* when we prerolled in time, we can accurately set the calibration,
   * our internal clock should exactly have been the latency (== the running
   * time of the external clock) */
  etime = GST_ELEMENT_CAST (sink)->base_time + time;
  itime = gst_audio_clock_get_time (sink->provided_clock);
  itime = gst_audio_clock_adjust (sink->provided_clock, itime);

  if (status == GST_CLOCK_EARLY) {
    /* when we prerolled late, we have to take into account the lateness */
    GST_DEBUG_OBJECT (sink, "late preroll, adding jitter");
    etime += jitter;
  }

  /* start ringbuffer so we can start slaving right away when we need to */
  gst_ring_buffer_start (sink->ringbuffer);

  GST_DEBUG_OBJECT (sink,
      "internal time: %" GST_TIME_FORMAT " external time: %" GST_TIME_FORMAT,
      GST_TIME_ARGS (itime), GST_TIME_ARGS (etime));

  /* copy the original calibrated rate but update the internal and external
   * times. */
  gst_clock_get_calibration (sink->provided_clock, NULL, NULL, &rate_num,
      &rate_denom);
  gst_clock_set_calibration (sink->provided_clock, itime, etime,
      rate_num, rate_denom);

  switch (sink->priv->slave_method) {
    case GST_BASE_AUDIO_SINK_SLAVE_RESAMPLE:
      /* only set as master when we are resampling */
      GST_DEBUG_OBJECT (sink, "Setting clock as master");
      gst_clock_set_master (sink->provided_clock, clock);
      break;
    case GST_BASE_AUDIO_SINK_SLAVE_SKEW:
    case GST_BASE_AUDIO_SINK_SLAVE_NONE:
    default:
      break;
  }

  sink->priv->avg_skew = -1;
  sink->next_sample = -1;
  sink->priv->eos_time = -1;
  sink->priv->discont_time = -1;

  return GST_FLOW_OK;

  /* ERRORS */
no_clock:
  {
    GST_DEBUG_OBJECT (sink, "we have no clock");
    return GST_FLOW_OK;
  }
no_slaving:
  {
    GST_DEBUG_OBJECT (sink, "we are not slaved");
    return GST_FLOW_OK;
  }
flushing:
  {
    GST_DEBUG_OBJECT (sink, "we are flushing");
    GST_OBJECT_LOCK (sink);
    return GST_FLOW_WRONG_STATE;
  }
}

static gint64
gst_base_audio_sink_get_alignment (GstBaseAudioSink * sink,
    GstClockTime sample_offset)
{
  GstRingBuffer *ringbuf = sink->ringbuffer;
  gint64 align;
  gint64 sample_diff;
  gint64 max_sample_diff;
  gint segdone = g_atomic_int_get (&ringbuf->segdone) - ringbuf->segbase;
  gint64 samples_done = segdone * ringbuf->samples_per_seg;
  gint64 headroom = sample_offset - samples_done;
  gboolean allow_align = TRUE;
<<<<<<< HEAD
  gint rate;
=======
  gboolean discont = FALSE;
>>>>>>> 3df415d4

  /* now try to align the sample to the previous one, first see how big the
   * difference is. */
  if (sample_offset >= sink->next_sample)
    sample_diff = sample_offset - sink->next_sample;
  else
    sample_diff = sink->next_sample - sample_offset;

<<<<<<< HEAD
  rate = GST_AUDIO_INFO_RATE (&ringbuf->spec.info);

  /* calculate the max allowed drift in units of samples. By default this is
   * 20ms and should be anough to compensate for timestamp rounding errors. */
  maxdrift = (rate * sink->priv->drift_tolerance) / GST_MSECOND;
=======
  /* calculate the max allowed drift in units of samples. */
  max_sample_diff = gst_util_uint64_scale_int (sink->priv->alignment_threshold,
      ringbuf->spec.rate, GST_SECOND);
>>>>>>> 3df415d4

  /* calc align with previous sample */
  align = sink->next_sample - sample_offset;

  /* don't align if it means writing behind the read-segment */
  if (sample_diff > headroom && align < 0)
    allow_align = FALSE;

  if (G_UNLIKELY (sample_diff >= max_sample_diff)) {
    /* wait before deciding to make a discontinuity */
    if (sink->priv->discont_wait > 0) {
      GstClockTime time = gst_util_uint64_scale_int (sample_offset,
          GST_SECOND, ringbuf->spec.rate);
      if (sink->priv->discont_time == -1) {
        /* discont candidate */
        sink->priv->discont_time = time;
      } else if (time - sink->priv->discont_time >= sink->priv->discont_wait) {
        /* discont_wait expired, discontinuity detected */
        discont = TRUE;
        sink->priv->discont_time = -1;
      }
    } else {
      discont = TRUE;
    }
  } else if (G_UNLIKELY (sink->priv->discont_time != -1)) {
    /* we have had a discont, but are now back on track! */
    sink->priv->discont_time = -1;
  }

  if (G_LIKELY (!discont && allow_align)) {
    GST_DEBUG_OBJECT (sink,
        "align with prev sample, ABS (%" G_GINT64_FORMAT ") < %"
        G_GINT64_FORMAT, align, max_sample_diff);
  } else {
    gint64 diff_s G_GNUC_UNUSED;

    /* calculate sample diff in seconds for error message */
<<<<<<< HEAD
    diff_s = gst_util_uint64_scale_int (diff, GST_SECOND, rate);
=======
    diff_s =
        gst_util_uint64_scale_int (sample_diff, GST_SECOND, ringbuf->spec.rate);
>>>>>>> 3df415d4

    /* timestamps drifted apart from previous samples too much, we need to
     * resync. We log this as an element warning. */
    GST_WARNING_OBJECT (sink,
        "Unexpected discontinuity in audio timestamps of "
        "%s%" GST_TIME_FORMAT ", resyncing",
        sample_offset > sink->next_sample ? "+" : "-", GST_TIME_ARGS (diff_s));
    align = 0;
  }

  return align;
}

static GstFlowReturn
gst_base_audio_sink_render (GstBaseSink * bsink, GstBuffer * buf)
{
  guint64 in_offset;
  GstClockTime time, stop, render_start, render_stop, sample_offset;
  GstClockTimeDiff sync_offset, ts_offset;
  GstBaseAudioSinkClass *bclass;
  GstBaseAudioSink *sink;
  GstRingBuffer *ringbuf;
  gint64 diff, align;
  guint64 ctime, cstop;
  gsize offset;
  guint8 *data;
  gsize size;
  guint samples, written;
  gint bpf, rate;
  gint accum;
  gint out_samples;
  GstClockTime base_time, render_delay, latency;
  GstClock *clock;
  gboolean sync, slaved, align_next;
  GstFlowReturn ret;
  GstSegment clip_seg;
  gint64 time_offset;
  GstBuffer *out = NULL;

  sink = GST_BASE_AUDIO_SINK (bsink);
  bclass = GST_BASE_AUDIO_SINK_GET_CLASS (sink);

  ringbuf = sink->ringbuffer;

  /* can't do anything when we don't have the device */
  if (G_UNLIKELY (!gst_ring_buffer_is_acquired (ringbuf)))
    goto wrong_state;

  /* Wait for upstream latency before starting the ringbuffer, we do this so
   * that we can align the first sample of the ringbuffer to the base_time +
   * latency. */
  GST_OBJECT_LOCK (sink);
  base_time = GST_ELEMENT_CAST (sink)->base_time;
  if (G_UNLIKELY (sink->priv->sync_latency)) {
    ret = gst_base_audio_sink_sync_latency (bsink, GST_MINI_OBJECT_CAST (buf));
    GST_OBJECT_UNLOCK (sink);
    if (G_UNLIKELY (ret != GST_FLOW_OK))
      goto sync_latency_failed;
    /* only do this once until we are set back to PLAYING */
    sink->priv->sync_latency = FALSE;
  } else {
    GST_OBJECT_UNLOCK (sink);
  }

  /* Before we go on, let's see if we need to payload the data. If yes, we also
   * need to unref the output buffer before leaving. */
  if (bclass->payload) {
    out = bclass->payload (sink, buf);

    if (!out)
      goto payload_failed;

    buf = out;
  }

  bpf = GST_AUDIO_INFO_BPF (&ringbuf->spec.info);
  rate = GST_AUDIO_INFO_RATE (&ringbuf->spec.info);

  size = gst_buffer_get_size (buf);
  if (G_UNLIKELY (size % bpf) != 0)
    goto wrong_size;

  samples = size / bpf;
  out_samples = samples;

  in_offset = GST_BUFFER_OFFSET (buf);
  time = GST_BUFFER_TIMESTAMP (buf);

  GST_DEBUG_OBJECT (sink,
      "time %" GST_TIME_FORMAT ", offset %" G_GUINT64_FORMAT ", start %"
      GST_TIME_FORMAT ", samples %u", GST_TIME_ARGS (time), in_offset,
      GST_TIME_ARGS (bsink->segment.start), samples);

  offset = 0;

  /* if not valid timestamp or we can't clip or sync, try to play
   * sample ASAP */
  if (!GST_CLOCK_TIME_IS_VALID (time)) {
    render_start = gst_base_audio_sink_get_offset (sink);
    render_stop = render_start + samples;
    GST_DEBUG_OBJECT (sink, "Buffer of size %" G_GSIZE_FORMAT " has no time."
        " Using render_start=%" G_GUINT64_FORMAT, size, render_start);
    /* we don't have a start so we don't know stop either */
    stop = -1;
    goto no_sync;
  }

  /* let's calc stop based on the number of samples in the buffer instead
   * of trusting the DURATION */
  stop = time + gst_util_uint64_scale_int (samples, GST_SECOND, rate);

  /* prepare the clipping segment. Since we will be subtracting ts-offset and
   * device-delay later we scale the start and stop with those values so that we
   * can correctly clip them */
  clip_seg.format = GST_FORMAT_TIME;
  clip_seg.start = bsink->segment.start;
  clip_seg.stop = bsink->segment.stop;
  clip_seg.duration = -1;

  /* the sync offset is the combination of ts-offset and device-delay */
  latency = gst_base_sink_get_latency (bsink);
  ts_offset = gst_base_sink_get_ts_offset (bsink);
  render_delay = gst_base_sink_get_render_delay (bsink);
  sync_offset = ts_offset - render_delay + latency;

  GST_DEBUG_OBJECT (sink,
      "sync-offset %" G_GINT64_FORMAT ", render-delay %" GST_TIME_FORMAT
      ", ts-offset %" G_GINT64_FORMAT, sync_offset,
      GST_TIME_ARGS (render_delay), ts_offset);

  /* compensate for ts-offset and device-delay when negative we need to
   * clip. */
  if (sync_offset < 0) {
    clip_seg.start += -sync_offset;
    if (clip_seg.stop != -1)
      clip_seg.stop += -sync_offset;
  }

  /* samples should be rendered based on their timestamp. All samples
   * arriving before the segment.start or after segment.stop are to be
   * thrown away. All samples should also be clipped to the segment
   * boundaries */
  if (!gst_segment_clip (&clip_seg, GST_FORMAT_TIME, time, stop, &ctime,
          &cstop))
    goto out_of_segment;

  /* see if some clipping happened */
  diff = ctime - time;
  if (diff > 0) {
    /* bring clipped time to samples */
    diff = gst_util_uint64_scale_int (diff, rate, GST_SECOND);
    GST_DEBUG_OBJECT (sink, "clipping start to %" GST_TIME_FORMAT " %"
        G_GUINT64_FORMAT " samples", GST_TIME_ARGS (ctime), diff);
    samples -= diff;
    offset += diff * bpf;
    time = ctime;
  }
  diff = stop - cstop;
  if (diff > 0) {
    /* bring clipped time to samples */
    diff = gst_util_uint64_scale_int (diff, rate, GST_SECOND);
    GST_DEBUG_OBJECT (sink, "clipping stop to %" GST_TIME_FORMAT " %"
        G_GUINT64_FORMAT " samples", GST_TIME_ARGS (cstop), diff);
    samples -= diff;
    stop = cstop;
  }

  /* figure out how to sync */
  if ((clock = GST_ELEMENT_CLOCK (bsink)))
    sync = bsink->sync;
  else
    sync = FALSE;

  if (!sync) {
    /* no sync needed, play sample ASAP */
    render_start = gst_base_audio_sink_get_offset (sink);
    render_stop = render_start + samples;
    GST_DEBUG_OBJECT (sink,
        "no sync needed. Using render_start=%" G_GUINT64_FORMAT, render_start);
    goto no_sync;
  }

  /* bring buffer start and stop times to running time */
  render_start =
      gst_segment_to_running_time (&bsink->segment, GST_FORMAT_TIME, time);
  render_stop =
      gst_segment_to_running_time (&bsink->segment, GST_FORMAT_TIME, stop);

  GST_DEBUG_OBJECT (sink,
      "running: start %" GST_TIME_FORMAT " - stop %" GST_TIME_FORMAT,
      GST_TIME_ARGS (render_start), GST_TIME_ARGS (render_stop));

  /* store the time of the last sample, we'll use this to perform sync on the
   * last sample when draining the buffer */
  if (bsink->segment.rate >= 0.0) {
    sink->priv->eos_time = render_stop;
  } else {
    sink->priv->eos_time = render_start;
  }

  /* compensate for ts-offset and delay we know this will not underflow because we
   * clipped above. */
  GST_DEBUG_OBJECT (sink,
      "compensating for sync-offset %" GST_TIME_FORMAT,
      GST_TIME_ARGS (sync_offset));
  render_start += sync_offset;
  render_stop += sync_offset;

  GST_DEBUG_OBJECT (sink, "adding base_time %" GST_TIME_FORMAT,
      GST_TIME_ARGS (base_time));

  /* add base time to sync against the clock */
  render_start += base_time;
  render_stop += base_time;

  GST_DEBUG_OBJECT (sink,
      "after compensation: start %" GST_TIME_FORMAT " - stop %" GST_TIME_FORMAT,
      GST_TIME_ARGS (render_start), GST_TIME_ARGS (render_stop));

  if ((slaved = clock != sink->provided_clock)) {
    /* handle clock slaving */
    gst_base_audio_sink_handle_slaving (sink, render_start, render_stop,
        &render_start, &render_stop);
  } else {
    /* no slaving needed but we need to adapt to the clock calibration
     * parameters */
    gst_base_audio_sink_none_slaving (sink, render_start, render_stop,
        &render_start, &render_stop);
  }

  GST_DEBUG_OBJECT (sink,
      "final timestamps: start %" GST_TIME_FORMAT " - stop %" GST_TIME_FORMAT,
      GST_TIME_ARGS (render_start), GST_TIME_ARGS (render_stop));

  /* bring to position in the ringbuffer */
  time_offset = GST_AUDIO_CLOCK_CAST (sink->provided_clock)->time_offset;
  GST_DEBUG_OBJECT (sink,
      "time offset %" GST_TIME_FORMAT, GST_TIME_ARGS (time_offset));
  if (render_start > time_offset)
    render_start -= time_offset;
  else
    render_start = 0;
  if (render_stop > time_offset)
    render_stop -= time_offset;
  else
    render_stop = 0;

  /* in some clock slaving cases, all late samples end up at 0 first,
   * and subsequent ones align with that until threshold exceeded,
   * and then sync back to 0 and so on, so avoid that altogether */
  if (G_UNLIKELY (render_start == 0 && render_stop == 0))
    goto too_late;

  /* and bring the time to the rate corrected offset in the buffer */
  render_start = gst_util_uint64_scale_int (render_start, rate, GST_SECOND);
  render_stop = gst_util_uint64_scale_int (render_stop, rate, GST_SECOND);

  /* positive playback rate, first sample is render_start, negative rate, first
   * sample is render_stop. When no rate conversion is active, render exactly
   * the amount of input samples to avoid aligning to rounding errors. */
  if (bsink->segment.rate >= 0.0) {
    sample_offset = render_start;
    if (bsink->segment.rate == 1.0)
      render_stop = sample_offset + samples;
  } else {
    sample_offset = render_stop;
    if (bsink->segment.rate == -1.0)
      render_start = sample_offset + samples;
  }

  /* always resync after a discont */
  if (G_UNLIKELY (GST_BUFFER_FLAG_IS_SET (buf, GST_BUFFER_FLAG_DISCONT))) {
    GST_DEBUG_OBJECT (sink, "resync after discont");
    goto no_align;
  }

  /* resync when we don't know what to align the sample with */
  if (G_UNLIKELY (sink->next_sample == -1)) {
    GST_DEBUG_OBJECT (sink,
        "no align possible: no previous sample position known");
    goto no_align;
  }

  align = gst_base_audio_sink_get_alignment (sink, sample_offset);
  sink->priv->last_align = align;

  /* apply alignment */
  render_start += align;

  /* only align stop if we are not slaved to resample */
  if (slaved && sink->priv->slave_method == GST_BASE_AUDIO_SINK_SLAVE_RESAMPLE) {
    GST_DEBUG_OBJECT (sink, "no stop time align needed: we are slaved");
    goto no_align;
  }
  render_stop += align;

no_align:
  /* number of target samples is difference between start and stop */
  out_samples = render_stop - render_start;

no_sync:
  /* we render the first or last sample first, depending on the rate */
  if (bsink->segment.rate >= 0.0)
    sample_offset = render_start;
  else
    sample_offset = render_stop;

  GST_DEBUG_OBJECT (sink, "rendering at %" G_GUINT64_FORMAT " %d/%d",
      sample_offset, samples, out_samples);

  /* we need to accumulate over different runs for when we get interrupted */
  accum = 0;
  align_next = TRUE;
  data = gst_buffer_map (buf, &size, NULL, GST_MAP_READ);
  do {
    written =
        gst_ring_buffer_commit_full (ringbuf, &sample_offset, data + offset,
        samples, out_samples, &accum);

    GST_DEBUG_OBJECT (sink, "wrote %u of %u", written, samples);
    /* if we wrote all, we're done */
    if (written == samples)
      break;

    /* else something interrupted us and we wait for preroll. */
    if ((ret = gst_base_sink_wait_preroll (bsink)) != GST_FLOW_OK)
      goto stopping;

    /* if we got interrupted, we cannot assume that the next sample should
     * be aligned to this one */
    align_next = FALSE;

    /* update the output samples. FIXME, this will just skip them when pausing
     * during trick mode */
    if (out_samples > written) {
      out_samples -= written;
      accum = 0;
    } else
      break;

    samples -= written;
    offset += written * bpf;
  } while (TRUE);
  gst_buffer_unmap (buf, data, size);

  if (align_next)
    sink->next_sample = sample_offset;
  else
    sink->next_sample = -1;

  GST_DEBUG_OBJECT (sink, "next sample expected at %" G_GUINT64_FORMAT,
      sink->next_sample);

  if (GST_CLOCK_TIME_IS_VALID (stop) && stop >= bsink->segment.stop) {
    GST_DEBUG_OBJECT (sink,
        "start playback because we are at the end of segment");
    gst_ring_buffer_start (ringbuf);
  }

  ret = GST_FLOW_OK;

done:
  if (out)
    gst_buffer_unref (out);

  return ret;

  /* SPECIAL cases */
out_of_segment:
  {
    GST_DEBUG_OBJECT (sink,
        "dropping sample out of segment time %" GST_TIME_FORMAT ", start %"
        GST_TIME_FORMAT, GST_TIME_ARGS (time),
        GST_TIME_ARGS (bsink->segment.start));
    ret = GST_FLOW_OK;
    goto done;
  }
too_late:
  {
    GST_DEBUG_OBJECT (sink, "dropping late sample");
    return GST_FLOW_OK;
  }
  /* ERRORS */
payload_failed:
  {
    GST_ELEMENT_ERROR (sink, STREAM, FORMAT, (NULL), ("failed to payload."));
    ret = GST_FLOW_ERROR;
    goto done;
  }
wrong_state:
  {
    GST_DEBUG_OBJECT (sink, "ringbuffer not negotiated");
    GST_ELEMENT_ERROR (sink, STREAM, FORMAT, (NULL), ("sink not negotiated."));
    ret = GST_FLOW_NOT_NEGOTIATED;
    goto done;
  }
wrong_size:
  {
    GST_DEBUG_OBJECT (sink, "wrong size");
    GST_ELEMENT_ERROR (sink, STREAM, WRONG_TYPE,
        (NULL), ("sink received buffer of wrong size."));
    ret = GST_FLOW_ERROR;
    goto done;
  }
stopping:
  {
    GST_DEBUG_OBJECT (sink, "preroll got interrupted: %d (%s)", ret,
        gst_flow_get_name (ret));
    gst_buffer_unmap (buf, data, size);
    goto done;
  }
sync_latency_failed:
  {
    GST_DEBUG_OBJECT (sink, "failed waiting for latency");
    goto done;
  }
}

/**
 * gst_base_audio_sink_create_ringbuffer:
 * @sink: a #GstBaseAudioSink.
 *
 * Create and return the #GstRingBuffer for @sink. This function will call the
 * ::create_ringbuffer vmethod and will set @sink as the parent of the returned
 * buffer (see gst_object_set_parent()).
 *
 * Returns: The new ringbuffer of @sink.
 */
GstRingBuffer *
gst_base_audio_sink_create_ringbuffer (GstBaseAudioSink * sink)
{
  GstBaseAudioSinkClass *bclass;
  GstRingBuffer *buffer = NULL;

  bclass = GST_BASE_AUDIO_SINK_GET_CLASS (sink);
  if (bclass->create_ringbuffer)
    buffer = bclass->create_ringbuffer (sink);

  if (buffer)
    gst_object_set_parent (GST_OBJECT (buffer), GST_OBJECT (sink));

  return buffer;
}

static void
gst_base_audio_sink_callback (GstRingBuffer * rbuf, guint8 * data, guint len,
    gpointer user_data)
{
  GstBaseSink *basesink;
  GstBaseAudioSink *sink;
  GstBuffer *buf;
  GstFlowReturn ret;
  gsize size;

  basesink = GST_BASE_SINK (user_data);
  sink = GST_BASE_AUDIO_SINK (user_data);

  GST_PAD_STREAM_LOCK (basesink->sinkpad);

  /* would be nice to arrange for pad_alloc_buffer to return data -- as it is we
     will copy twice, once into data, once into DMA */
  GST_LOG_OBJECT (basesink, "pulling %u bytes offset %" G_GUINT64_FORMAT
      " to fill audio buffer", len, basesink->offset);
  ret =
      gst_pad_pull_range (basesink->sinkpad, basesink->segment.position, len,
      &buf);

  if (ret != GST_FLOW_OK) {
    if (ret == GST_FLOW_EOS)
      goto eos;
    else
      goto error;
  }

  GST_BASE_SINK_PREROLL_LOCK (basesink);
  if (basesink->flushing)
    goto flushing;

  /* complete preroll and wait for PLAYING */
  ret = gst_base_sink_do_preroll (basesink, GST_MINI_OBJECT_CAST (buf));
  if (ret != GST_FLOW_OK)
    goto preroll_error;

  size = gst_buffer_get_size (buf);

  if (len != size) {
    GST_INFO_OBJECT (basesink,
        "got different size than requested from sink pad: %u"
        " != %" G_GSIZE_FORMAT, len, size);
    len = MIN (size, len);
  }

  basesink->segment.position += len;

  gst_buffer_extract (buf, 0, data, len);
  GST_BASE_SINK_PREROLL_UNLOCK (basesink);

  GST_PAD_STREAM_UNLOCK (basesink->sinkpad);

  return;

error:
  {
    GST_WARNING_OBJECT (basesink, "Got flow '%s' but can't return it: %d",
        gst_flow_get_name (ret), ret);
    gst_ring_buffer_pause (rbuf);
    GST_PAD_STREAM_UNLOCK (basesink->sinkpad);
    return;
  }
eos:
  {
    /* FIXME: this is not quite correct; we'll be called endlessly until
     * the sink gets shut down; maybe we should set a flag somewhere, or
     * set segment.stop and segment.duration to the last sample or so */
    GST_DEBUG_OBJECT (sink, "EOS");
    gst_base_audio_sink_drain (sink);
    gst_ring_buffer_pause (rbuf);
    gst_element_post_message (GST_ELEMENT_CAST (sink),
        gst_message_new_eos (GST_OBJECT_CAST (sink)));
    GST_PAD_STREAM_UNLOCK (basesink->sinkpad);
  }
flushing:
  {
    GST_DEBUG_OBJECT (sink, "we are flushing");
    gst_ring_buffer_pause (rbuf);
    GST_BASE_SINK_PREROLL_UNLOCK (basesink);
    GST_PAD_STREAM_UNLOCK (basesink->sinkpad);
    return;
  }
preroll_error:
  {
    GST_DEBUG_OBJECT (sink, "error %s", gst_flow_get_name (ret));
    gst_ring_buffer_pause (rbuf);
    GST_BASE_SINK_PREROLL_UNLOCK (basesink);
    GST_PAD_STREAM_UNLOCK (basesink->sinkpad);
    return;
  }
}

static gboolean
gst_base_audio_sink_activate_pull (GstBaseSink * basesink, gboolean active)
{
  gboolean ret;
  GstBaseAudioSink *sink = GST_BASE_AUDIO_SINK (basesink);

  if (active) {
    GST_DEBUG_OBJECT (basesink, "activating pull");

    gst_ring_buffer_set_callback (sink->ringbuffer,
        gst_base_audio_sink_callback, sink);

    ret = gst_ring_buffer_activate (sink->ringbuffer, TRUE);
  } else {
    GST_DEBUG_OBJECT (basesink, "deactivating pull");
    gst_ring_buffer_set_callback (sink->ringbuffer, NULL, NULL);
    ret = gst_ring_buffer_activate (sink->ringbuffer, FALSE);
  }

  return ret;
}

#if 0
/* should be called with the LOCK */
static GstStateChangeReturn
gst_base_audio_sink_async_play (GstBaseSink * basesink)
{
  GstBaseAudioSink *sink;

  sink = GST_BASE_AUDIO_SINK (basesink);

  GST_DEBUG_OBJECT (sink, "ringbuffer may start now");
  sink->priv->sync_latency = TRUE;
  gst_ring_buffer_may_start (sink->ringbuffer, TRUE);
  if (basesink->pad_mode == GST_PAD_ACTIVATE_PULL) {
    /* we always start the ringbuffer in pull mode immediatly */
    gst_ring_buffer_start (sink->ringbuffer);
  }

  return GST_STATE_CHANGE_SUCCESS;
}
#endif

static GstStateChangeReturn
gst_base_audio_sink_change_state (GstElement * element,
    GstStateChange transition)
{
  GstStateChangeReturn ret = GST_STATE_CHANGE_SUCCESS;
  GstBaseAudioSink *sink = GST_BASE_AUDIO_SINK (element);

  switch (transition) {
    case GST_STATE_CHANGE_NULL_TO_READY:
      if (sink->ringbuffer == NULL) {
        gst_audio_clock_reset (GST_AUDIO_CLOCK (sink->provided_clock), 0);
        sink->ringbuffer = gst_base_audio_sink_create_ringbuffer (sink);
      }
      if (!gst_ring_buffer_open_device (sink->ringbuffer))
        goto open_failed;
      break;
    case GST_STATE_CHANGE_READY_TO_PAUSED:
      sink->next_sample = -1;
      sink->priv->last_align = -1;
      sink->priv->eos_time = -1;
      sink->priv->discont_time = -1;
      gst_ring_buffer_set_flushing (sink->ringbuffer, FALSE);
      gst_ring_buffer_may_start (sink->ringbuffer, FALSE);

      /* Only post clock-provide messages if this is the clock that
       * we've created. If the subclass has overriden it the subclass
       * should post this messages whenever necessary */
      if (sink->provided_clock && GST_IS_AUDIO_CLOCK (sink->provided_clock) &&
          GST_AUDIO_CLOCK_CAST (sink->provided_clock)->func ==
          (GstAudioClockGetTimeFunc) gst_base_audio_sink_get_time)
        gst_element_post_message (element,
            gst_message_new_clock_provide (GST_OBJECT_CAST (element),
                sink->provided_clock, TRUE));
      break;
    case GST_STATE_CHANGE_PAUSED_TO_PLAYING:
    {
      gboolean eos;

      GST_OBJECT_LOCK (sink);
      GST_DEBUG_OBJECT (sink, "ringbuffer may start now");
      sink->priv->sync_latency = TRUE;
      eos = GST_BASE_SINK (sink)->eos;
      GST_OBJECT_UNLOCK (sink);

      gst_ring_buffer_may_start (sink->ringbuffer, TRUE);
      if (GST_BASE_SINK_CAST (sink)->pad_mode == GST_PAD_ACTIVATE_PULL ||
          g_atomic_int_get (&sink->eos_rendering) || eos) {
        /* we always start the ringbuffer in pull mode immediatly */
        /* sync rendering on eos needs running clock,
         * and others need running clock when finished rendering eos */
        gst_ring_buffer_start (sink->ringbuffer);
      }
      break;
    }
    case GST_STATE_CHANGE_PLAYING_TO_PAUSED:
      /* ringbuffer cannot start anymore */
      gst_ring_buffer_may_start (sink->ringbuffer, FALSE);
      gst_ring_buffer_pause (sink->ringbuffer);

      GST_OBJECT_LOCK (sink);
      sink->priv->sync_latency = FALSE;
      GST_OBJECT_UNLOCK (sink);
      break;
    case GST_STATE_CHANGE_PAUSED_TO_READY:
      /* Only post clock-lost messages if this is the clock that
       * we've created. If the subclass has overriden it the subclass
       * should post this messages whenever necessary */
      if (sink->provided_clock && GST_IS_AUDIO_CLOCK (sink->provided_clock) &&
          GST_AUDIO_CLOCK_CAST (sink->provided_clock)->func ==
          (GstAudioClockGetTimeFunc) gst_base_audio_sink_get_time)
        gst_element_post_message (element,
            gst_message_new_clock_lost (GST_OBJECT_CAST (element),
                sink->provided_clock));

      /* make sure we unblock before calling the parent state change
       * so it can grab the STREAM_LOCK */
      gst_ring_buffer_set_flushing (sink->ringbuffer, TRUE);
      break;
    default:
      break;
  }

  ret = GST_ELEMENT_CLASS (parent_class)->change_state (element, transition);

  switch (transition) {
    case GST_STATE_CHANGE_PLAYING_TO_PAUSED:
      /* stop slaving ourselves to the master, if any */
      gst_clock_set_master (sink->provided_clock, NULL);
      break;
    case GST_STATE_CHANGE_PAUSED_TO_READY:
      gst_ring_buffer_activate (sink->ringbuffer, FALSE);
      gst_ring_buffer_release (sink->ringbuffer);
      break;
    case GST_STATE_CHANGE_READY_TO_NULL:
      /* we release again here because the aqcuire happens when setting the
       * caps, which happens before we commit the state to PAUSED and thus the
       * PAUSED->READY state change (see above, where we release the ringbuffer)
       * might not be called when we get here. */
      gst_ring_buffer_activate (sink->ringbuffer, FALSE);
      gst_ring_buffer_release (sink->ringbuffer);
      gst_ring_buffer_close_device (sink->ringbuffer);
      GST_OBJECT_LOCK (sink);
      gst_object_unparent (GST_OBJECT_CAST (sink->ringbuffer));
      sink->ringbuffer = NULL;
      GST_OBJECT_UNLOCK (sink);
      break;
    default:
      break;
  }

  return ret;

  /* ERRORS */
open_failed:
  {
    /* subclass must post a meaningfull error message */
    GST_DEBUG_OBJECT (sink, "open failed");
    return GST_STATE_CHANGE_FAILURE;
  }
}<|MERGE_RESOLUTION|>--- conflicted
+++ resolved
@@ -57,12 +57,7 @@
 
   GstClockTime eos_time;
 
-<<<<<<< HEAD
-  /* number of microseconds we alow timestamps or clock slaving to drift
-=======
-  gboolean do_time_offset;
   /* number of microseconds we allow clock slaving to drift
->>>>>>> 3df415d4
    * before resyncing */
   guint64 drift_tolerance;
 
@@ -1465,11 +1460,8 @@
   gint64 samples_done = segdone * ringbuf->samples_per_seg;
   gint64 headroom = sample_offset - samples_done;
   gboolean allow_align = TRUE;
-<<<<<<< HEAD
+  gboolean discont = FALSE;
   gint rate;
-=======
-  gboolean discont = FALSE;
->>>>>>> 3df415d4
 
   /* now try to align the sample to the previous one, first see how big the
    * difference is. */
@@ -1478,17 +1470,11 @@
   else
     sample_diff = sink->next_sample - sample_offset;
 
-<<<<<<< HEAD
   rate = GST_AUDIO_INFO_RATE (&ringbuf->spec.info);
 
-  /* calculate the max allowed drift in units of samples. By default this is
-   * 20ms and should be anough to compensate for timestamp rounding errors. */
-  maxdrift = (rate * sink->priv->drift_tolerance) / GST_MSECOND;
-=======
   /* calculate the max allowed drift in units of samples. */
   max_sample_diff = gst_util_uint64_scale_int (sink->priv->alignment_threshold,
-      ringbuf->spec.rate, GST_SECOND);
->>>>>>> 3df415d4
+      rate, GST_SECOND);
 
   /* calc align with previous sample */
   align = sink->next_sample - sample_offset;
@@ -1501,7 +1487,7 @@
     /* wait before deciding to make a discontinuity */
     if (sink->priv->discont_wait > 0) {
       GstClockTime time = gst_util_uint64_scale_int (sample_offset,
-          GST_SECOND, ringbuf->spec.rate);
+          GST_SECOND, rate);
       if (sink->priv->discont_time == -1) {
         /* discont candidate */
         sink->priv->discont_time = time;
@@ -1526,12 +1512,7 @@
     gint64 diff_s G_GNUC_UNUSED;
 
     /* calculate sample diff in seconds for error message */
-<<<<<<< HEAD
-    diff_s = gst_util_uint64_scale_int (diff, GST_SECOND, rate);
-=======
-    diff_s =
-        gst_util_uint64_scale_int (sample_diff, GST_SECOND, ringbuf->spec.rate);
->>>>>>> 3df415d4
+    diff_s = gst_util_uint64_scale_int (sample_diff, GST_SECOND, rate);
 
     /* timestamps drifted apart from previous samples too much, we need to
      * resync. We log this as an element warning. */
