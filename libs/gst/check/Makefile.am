--- conflicted
+++ resolved
@@ -132,14 +132,9 @@
 		--library=libgstcheck-0.11.la \
 		--include=Gst-0.11 \
 		--libtool="$(top_builddir)/libtool" \
-<<<<<<< HEAD
-		--pkg gstreamer-0.11 \
-		--pkg-export gstreamer-check-0.11 \
-=======
-		--pkg gstreamer-0.10 \
-		--pkg-export gstreamer-check-0.10 \
+		--pkg gstreamer-@GST_MAJORMINOR@ \
+		--pkg-export gstreamer-check-@GST_MAJORMINOR@ \
 		--add-init-section="gst_init(NULL,NULL);" \
->>>>>>> d22ad73e
 		--output $@ \
 		$(gir_headers) \
 		$(gir_sources)
