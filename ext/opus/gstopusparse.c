/* GStreamer
 * Copyright (C) 2004 Wim Taymans <wim@fluendo.com>
 * Copyright (C) 2006 Tim-Philipp Müller <tim centricular net>
 * Copyright (C) 2008 Sebastian Dröge <sebastian.droege@collabora.co.uk>
 *
 * This library is free software; you can redistribute it and/or
 * modify it under the terms of the GNU Library General Public
 * License as published by the Free Software Foundation; either
 * version 2 of the License, or (at your option) any later version.
 *
 * This library is distributed in the hope that it will be useful,
 * but WITHOUT ANY WARRANTY; without even the implied warranty of
 * MERCHANTABILITY or FITNESS FOR A PARTICULAR PURPOSE.  See the GNU
 * Library General Public License for more details.
 *
 * You should have received a copy of the GNU Library General Public
 * License along with this library; if not, write to the
 * Free Software Foundation, Inc., 59 Temple Place - Suite 330,
 * Boston, MA 02111-1307, USA.
 */

/**
 * SECTION:element-opusparse
 * @see_also: opusenc, opusdec
 *
 * This element parses OPUS packets.
 *
 * <refsect2>
 * <title>Example pipelines</title>
 * |[
 * gst-launch -v filesrc location=opusdata ! opusparse ! opusdec ! audioconvert ! audioresample ! alsasink
 * ]| Decode and plays an unmuxed Opus file.
 * </refsect2>
 */

#ifdef HAVE_CONFIG_H
#  include "config.h"
#endif

#include <string.h>
#include <opus/opus.h>
#include "gstopusheader.h"
#include "gstopusparse.h"

GST_DEBUG_CATEGORY_STATIC (opusparse_debug);
#define GST_CAT_DEFAULT opusparse_debug

#define MAX_PAYLOAD_BYTES 1500

static GstStaticPadTemplate opus_parse_src_factory =
GST_STATIC_PAD_TEMPLATE ("src",
    GST_PAD_SRC,
    GST_PAD_ALWAYS,
    GST_STATIC_CAPS ("audio/x-opus, framed = (boolean) true")
    );

static GstStaticPadTemplate opus_parse_sink_factory =
GST_STATIC_PAD_TEMPLATE ("sink",
    GST_PAD_SINK,
    GST_PAD_ALWAYS,
    GST_STATIC_CAPS ("audio/x-opus")
    );

G_DEFINE_TYPE (GstOpusParse, gst_opus_parse, GST_TYPE_BASE_PARSE);

static gboolean gst_opus_parse_start (GstBaseParse * parse);
static gboolean gst_opus_parse_stop (GstBaseParse * parse);
static gboolean gst_opus_parse_check_valid_frame (GstBaseParse * base,
    GstBaseParseFrame * frame, guint * frame_size, gint * skip);
static GstFlowReturn gst_opus_parse_parse_frame (GstBaseParse * base,
    GstBaseParseFrame * frame);

static void
gst_opus_parse_class_init (GstOpusParseClass * klass)
{
  GstBaseParseClass *bpclass;
  GstElementClass *element_class;

  bpclass = (GstBaseParseClass *) klass;
  element_class = (GstElementClass *) klass;

  bpclass->start = GST_DEBUG_FUNCPTR (gst_opus_parse_start);
  bpclass->stop = GST_DEBUG_FUNCPTR (gst_opus_parse_stop);
  bpclass->check_valid_frame =
      GST_DEBUG_FUNCPTR (gst_opus_parse_check_valid_frame);
  bpclass->parse_frame = GST_DEBUG_FUNCPTR (gst_opus_parse_parse_frame);

  gst_element_class_add_pad_template (element_class,
      gst_static_pad_template_get (&opus_parse_src_factory));
  gst_element_class_add_pad_template (element_class,
      gst_static_pad_template_get (&opus_parse_sink_factory));
  gst_element_class_set_details_simple (element_class, "Opus audio parser",
      "Codec/Parser/Audio",
      "parses opus audio streams",
      "Vincent Penquerc'h <vincent.penquerch@collabora.co.uk>");

  GST_DEBUG_CATEGORY_INIT (opusparse_debug, "opusparse", 0,
      "opus parsing element");
}

static void
gst_opus_parse_init (GstOpusParse * parse)
{
  parse->header_sent = FALSE;
}

static gboolean
gst_opus_parse_start (GstBaseParse * base)
{
  GstOpusParse *parse = GST_OPUS_PARSE (base);
  GstCaps *caps;

  caps = gst_caps_new_empty_simple ("audio/x-opus");
  gst_pad_set_caps (GST_BASE_PARSE_SRC_PAD (GST_BASE_PARSE (parse)), caps);
  gst_caps_unref (caps);

  parse->header_sent = FALSE;
  parse->next_ts = 0;

  return TRUE;
}

static gboolean
gst_opus_parse_stop (GstBaseParse * base)
{
  GstOpusParse *parse = GST_OPUS_PARSE (base);

  g_slist_foreach (parse->headers, (GFunc) gst_buffer_unref, NULL);
  parse->headers = NULL;

  parse->header_sent = FALSE;

  return TRUE;
}

static gboolean
gst_opus_parse_check_valid_frame (GstBaseParse * base,
    GstBaseParseFrame * frame, guint * frame_size, gint * skip)
{
  GstOpusParse *parse;
  guint8 *data;
  gsize size;
  guint32 packet_size;
  int ret = FALSE;
  const unsigned char *frames[48];
  unsigned char toc;
  short frame_sizes[48];
  int payload_offset;
  int nframes;
  int packet_offset = 0;
  gboolean is_header, is_idheader, is_commentheader;

  parse = GST_OPUS_PARSE (base);

  data = gst_buffer_map (frame->buffer, &size, NULL, GST_MAP_READ);
  GST_DEBUG_OBJECT (parse, "Checking for frame, %u bytes in buffer", size);

  /* check for headers */
  is_idheader = gst_opus_header_is_id_header (frame->buffer);
  is_commentheader = gst_opus_header_is_comment_header (frame->buffer);
  is_header = is_idheader || is_commentheader;

  if (!is_header) {
    /* Next, check if there's an Opus packet there */
    nframes =
        opus_packet_parse (data, size, &toc, frames, frame_sizes,
        &payload_offset);
  }

  if (!is_header && nframes < 0) {
    /* Then, check for the test vector framing */
    GST_DEBUG_OBJECT (parse,
        "No Opus packet found, trying test vector framing");
    if (size < 4) {
      GST_DEBUG_OBJECT (parse, "Too small");
      goto beach;
    }
    packet_size = GST_READ_UINT32_BE (data);
    GST_DEBUG_OBJECT (parse, "Packet size: %u bytes", packet_size);
    if (packet_size > MAX_PAYLOAD_BYTES) {
      GST_DEBUG_OBJECT (parse, "Too large");
      goto beach;
    }
    if (packet_size > size - 4) {
      GST_DEBUG_OBJECT (parse, "Truncated");
      goto beach;
    }
    nframes =
        opus_packet_parse (data + 8, packet_size, &toc, frames, frame_sizes,
        &payload_offset);
    if (nframes < 0) {
      GST_DEBUG_OBJECT (parse, "No test vector framing either");
      goto beach;
    }

    packet_offset = 8;
    data += packet_offset;
  }

  if (is_header) {
    *skip = 0;
    *frame_size = size;
  } else {
    *skip = packet_offset;
    *frame_size = payload_offset;
  }

  GST_DEBUG_OBJECT (parse, "Got Opus packet at offset %d, %d bytes", *skip,
      *frame_size);
  ret = TRUE;

beach:
  gst_buffer_unmap (frame->buffer, data, size);
  return ret;
}

/* Adapted copy of the one in gstoggstream.c... */
static guint64
packet_duration_opus (const guint8 * data, size_t len)
{
  static const guint64 durations[32] = {
    10000, 20000, 40000, 60000, /* Silk NB */
    10000, 20000, 40000, 60000, /* Silk MB */
    10000, 20000, 40000, 60000, /* Silk WB */
    10000, 20000,               /* Hybrid SWB */
    10000, 20000,               /* Hybrid FB */
    2500, 5000, 10000, 20000,   /* CELT NB */
    2500, 5000, 10000, 20000,   /* CELT NB */
    2500, 5000, 10000, 20000,   /* CELT NB */
    2500, 5000, 10000, 20000,   /* CELT NB */
  };

  gint64 duration;
  gint64 frame_duration;
  gint nframes;
  guint8 toc;

  if (len < 1)
    return 0;

  toc = data[0];

  frame_duration = durations[toc >> 3] * 1000;
  switch (toc & 3) {
    case 0:
      nframes = 1;
      break;
    case 1:
      nframes = 2;
      break;
    case 2:
      nframes = 2;
      break;
    case 3:
      if (len < 2) {
        GST_WARNING ("Code 3 Opus packet has less than 2 bytes");
        return 0;
      }
      nframes = data[1] & 63;
      break;
  }

  duration = nframes * frame_duration;
  if (duration > 120 * GST_MSECOND) {
    GST_WARNING ("Opus packet duration > 120 ms, invalid");
    return 0;
  }
  GST_LOG ("Opus packet: frame size %.1f ms, %d frames, duration %.1f ms",
      frame_duration / 1000000.f, nframes, duration / 1000000.f);
  return duration;
}

static GstFlowReturn
gst_opus_parse_parse_frame (GstBaseParse * base, GstBaseParseFrame * frame)
{
  guint64 duration;
  GstOpusParse *parse;
  gboolean is_idheader, is_commentheader;
  guint8 *data;
  gsize size;

  parse = GST_OPUS_PARSE (base);

  is_idheader = gst_opus_header_is_id_header (frame->buffer);
  is_commentheader = gst_opus_header_is_comment_header (frame->buffer);

  if (!parse->header_sent) {
    GstCaps *caps;
<<<<<<< HEAD
    guint8 channels, channel_mapping_family, channel_mapping[256];

    data = gst_buffer_map (frame->buffer, &size, NULL, GST_MAP_READ);

    /* FIXME : Check available size ? */
=======
    guint8 channels;
>>>>>>> 43190ea0

    /* Opus streams can decode to 1 or 2 channels, so use the header
       value if we have one, or 2 otherwise */
    if (is_idheader) {
<<<<<<< HEAD
      channels = data[9];
      channel_mapping_family = data[18];
      /* header probing will already have done the size check */
      memcpy (channel_mapping, data + 21, channels);
      gst_buffer_unmap (frame->buffer, data, size);
=======
>>>>>>> 43190ea0
      gst_buffer_replace (&parse->id_header, frame->buffer);
      GST_DEBUG_OBJECT (parse, "Found ID header, keeping");
      return GST_BASE_PARSE_FLOW_DROPPED;
    } else if (is_commentheader) {
      gst_buffer_unmap (frame->buffer, data, size);
      gst_buffer_replace (&parse->comment_header, frame->buffer);
      GST_DEBUG_OBJECT (parse, "Found comment header, keeping");
      return GST_BASE_PARSE_FLOW_DROPPED;
    }
    gst_buffer_unmap (frame->buffer, data, size);

    g_slist_foreach (parse->headers, (GFunc) gst_buffer_unref, NULL);
    parse->headers = NULL;

    if (parse->id_header && parse->comment_header) {
      gst_opus_header_create_caps_from_headers (&caps, &parse->headers,
          parse->id_header, parse->comment_header);
    } else {
      guint8 channel_mapping_family, channel_mapping[256];
      GST_INFO_OBJECT (parse,
          "No headers, blindly setting up canonical stereo");
      channels = 2;
      channel_mapping_family = 0;
      channel_mapping[0] = 0;
      channel_mapping[1] = 1;
      gst_opus_header_create_caps (&caps, &parse->headers, channels, 0,
          channel_mapping_family, channel_mapping, NULL);
    }

    gst_buffer_replace (&parse->id_header, NULL);
    gst_buffer_replace (&parse->comment_header, NULL);

    gst_pad_set_caps (GST_BASE_PARSE_SRC_PAD (parse), caps);
    parse->header_sent = TRUE;
  }

  GST_BUFFER_TIMESTAMP (frame->buffer) = parse->next_ts;

  data = gst_buffer_map (frame->buffer, &size, NULL, GST_MAP_READ);
  duration = packet_duration_opus (data, size);
  gst_buffer_unmap (frame->buffer, data, size);
  parse->next_ts += duration;

  GST_BUFFER_DURATION (frame->buffer) = duration;
  GST_BUFFER_OFFSET_END (frame->buffer) =
      gst_util_uint64_scale (parse->next_ts, 48000, GST_SECOND);
  GST_BUFFER_OFFSET (frame->buffer) = parse->next_ts;

  return GST_FLOW_OK;
}<|MERGE_RESOLUTION|>--- conflicted
+++ resolved
@@ -286,27 +286,11 @@
 
   if (!parse->header_sent) {
     GstCaps *caps;
-<<<<<<< HEAD
-    guint8 channels, channel_mapping_family, channel_mapping[256];
-
-    data = gst_buffer_map (frame->buffer, &size, NULL, GST_MAP_READ);
-
-    /* FIXME : Check available size ? */
-=======
     guint8 channels;
->>>>>>> 43190ea0
 
     /* Opus streams can decode to 1 or 2 channels, so use the header
        value if we have one, or 2 otherwise */
     if (is_idheader) {
-<<<<<<< HEAD
-      channels = data[9];
-      channel_mapping_family = data[18];
-      /* header probing will already have done the size check */
-      memcpy (channel_mapping, data + 21, channels);
-      gst_buffer_unmap (frame->buffer, data, size);
-=======
->>>>>>> 43190ea0
       gst_buffer_replace (&parse->id_header, frame->buffer);
       GST_DEBUG_OBJECT (parse, "Found ID header, keeping");
       return GST_BASE_PARSE_FLOW_DROPPED;
