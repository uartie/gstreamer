--- conflicted
+++ resolved
@@ -138,10 +138,12 @@
 gst_alsasrc_class_init (GstAlsaSrcClass * klass)
 {
   GObjectClass *gobject_class;
+  GstElementClass *gstelement_class;
   GstBaseSrcClass *gstbasesrc_class;
   GstAudioSrcClass *gstaudiosrc_class;
 
   gobject_class = (GObjectClass *) klass;
+  gstelement_class = (GstElementClass *) klass;
   gstbasesrc_class = (GstBaseSrcClass *) klass;
   gstaudiosrc_class = (GstAudioSrcClass *) klass;
 
@@ -149,7 +151,6 @@
   gobject_class->get_property = gst_alsasrc_get_property;
   gobject_class->set_property = gst_alsasrc_set_property;
 
-<<<<<<< HEAD
   gst_element_class_set_details_simple (gstelement_class,
       "Audio source (ALSA)", "Source/Audio",
       "Read from a sound card via ALSA", "Wim Taymans <wim@fluendo.com>");
@@ -157,10 +158,6 @@
   gst_element_class_add_pad_template (gstelement_class,
       gst_static_pad_template_get (&alsasrc_src_factory));
 
-  gstelement_class->change_state = GST_DEBUG_FUNCPTR (gst_alsasrc_change_state);
-
-=======
->>>>>>> 0cce8ab9
   gstbasesrc_class->get_caps = GST_DEBUG_FUNCPTR (gst_alsasrc_getcaps);
 
   gstaudiosrc_class->open = GST_DEBUG_FUNCPTR (gst_alsasrc_open);
@@ -237,62 +234,6 @@
   }
 }
 
-<<<<<<< HEAD
-static GstStateChangeReturn
-gst_alsasrc_change_state (GstElement * element, GstStateChange transition)
-{
-  GstStateChangeReturn ret = GST_STATE_CHANGE_SUCCESS;
-  GstAudioBaseSrc *src = GST_AUDIO_BASE_SRC (element);
-  GstAlsaSrc *asrc = GST_ALSA_SRC (element);
-  GstClock *clk;
-
-  switch (transition) {
-      /* Show the compiler that we care */
-    case GST_STATE_CHANGE_NULL_TO_READY:
-    case GST_STATE_CHANGE_READY_TO_PAUSED:
-    case GST_STATE_CHANGE_PLAYING_TO_PAUSED:
-    case GST_STATE_CHANGE_PAUSED_TO_READY:
-    case GST_STATE_CHANGE_READY_TO_NULL:
-      break;
-
-    case GST_STATE_CHANGE_PAUSED_TO_PLAYING:
-      clk = src->clock;
-      asrc->driver_timestamps = FALSE;
-      if (GST_IS_SYSTEM_CLOCK (clk)) {
-        gint clocktype;
-        g_object_get (clk, "clock-type", &clocktype, NULL);
-        if (clocktype == GST_CLOCK_TYPE_MONOTONIC) {
-          asrc->driver_timestamps = TRUE;
-        }
-      }
-      break;
-  }
-  ret = GST_ELEMENT_CLASS (parent_class)->change_state (element, transition);
-
-  return ret;
-}
-
-static GstFlowReturn
-gst_alsasrc_create (GstBaseSrc * bsrc, guint64 offset, guint length,
-    GstBuffer ** outbuf)
-{
-  GstFlowReturn ret = GST_FLOW_OK;
-  GstAlsaSrc *asrc = GST_ALSA_SRC (bsrc);
-
-  ret =
-      GST_BASE_SRC_CLASS (parent_class)->create (bsrc, offset, length, outbuf);
-  if (asrc->driver_timestamps == TRUE && *outbuf) {
-    GstClockTime ts = gst_alsasrc_get_timestamp (asrc);
-    if (GST_CLOCK_TIME_IS_VALID (ts)) {
-      GST_BUFFER_TIMESTAMP (*outbuf) = ts;
-    }
-  }
-
-  return ret;
-}
-
-=======
->>>>>>> 0cce8ab9
 static void
 gst_alsasrc_init (GstAlsaSrc * alsasrc)
 {
