/* GStreamer taglib-based APEv2 muxer
 * Copyright (C) 2006 Christophe Fergeau <teuf@gnome.org>
 * Copyright (C) 2006 Tim-Philipp Müller <tim centricular net>
 * Copyright (C) 2006 Sebastian Dröge <slomo@circular-chaos.org>
 *
 * This library is free software; you can redistribute it and/or
 * modify it under the terms of the GNU Library General Public
 * License as published by the Free Software Foundation; either
 * version 2 of the License, or (at your option) any later version.
 *
 * This library is distributed in the hope that it will be useful,
 * but WITHOUT ANY WARRANTY; without even the implied warranty of
 * MERCHANTABILITY or FITNESS FOR A PARTICULAR PURPOSE.  See the GNU
 * Library General Public License for more details.
 *
 * You should have received a copy of the GNU Library General Public
 * License along with this library; if not, write to the
 * Free Software Foundation, Inc., 59 Temple Place - Suite 330,
 * Boston, MA 02111-1307, USA.
 */

/**
 * SECTION:element-apev2mux
 * @see_also: #GstTagSetter
 *
 * This element adds APEv2 tags to the beginning of a stream using the taglib
 * library.
 *
 * Applications can set the tags to write using the #GstTagSetter interface.
 * Tags sent by upstream elements will be picked up automatically (and merged
 * according to the merge mode set via the tag setter interface).
 *
 * <refsect2>
 * <title>Example pipelines</title>
 * |[
 * gst-launch -v filesrc location=foo.ogg ! decodebin ! audioconvert ! lame ! apev2mux ! filesink location=foo.mp3
 * ]| A pipeline that transcodes a file from Ogg/Vorbis to mp3 format with an
 * APEv2 that contains the same as the the Ogg/Vorbis file. Make sure the
 * Ogg/Vorbis file actually has comments to preserve.
 * |[
 * gst-launch -m filesrc location=foo.mp3 ! apedemux ! fakesink silent=TRUE 2&gt; /dev/null | grep taglist
 * ]| Verify that tags have been written.
 * </refsect2>
 */

#ifdef HAVE_CONFIG_H
#include <config.h>
#endif

#include "gstapev2mux.h"

#include <string.h>

#include <apetag.h>
#include <gst/tag/tag.h>

using namespace TagLib;

GST_DEBUG_CATEGORY_STATIC (gst_apev2_mux_debug);
#define GST_CAT_DEFAULT gst_apev2_mux_debug

static GstStaticPadTemplate src_template = GST_STATIC_PAD_TEMPLATE ("src",
    GST_PAD_SRC,
    GST_PAD_ALWAYS,
    GST_STATIC_CAPS ("application/x-apetag"));

<<<<<<< HEAD
G_DEFINE_TYPE (GstApev2Mux, gst_apev2_mux, GST_TYPE_TAG_LIB_MUX);
=======
static GstStaticPadTemplate sink_template = GST_STATIC_PAD_TEMPLATE ("sink",
    GST_PAD_SINK,
    GST_PAD_ALWAYS,
    GST_STATIC_CAPS ("ANY"));

GST_BOILERPLATE (GstApev2Mux, gst_apev2_mux, GstTagMux,
    GST_TYPE_TAG_MUX);
>>>>>>> 736f68e1

static GstBuffer *gst_apev2_mux_render_tag (GstTagMux * mux,
    const GstTagList * taglist);
static GstBuffer *gst_apev2_mux_render_end_tag (GstTagMux * mux,
    const GstTagList * taglist);

static void
gst_apev2_mux_class_init (GstApev2MuxClass * klass)
{
  GstElementClass *element_class = GST_ELEMENT_CLASS (klass);

  GST_TAG_LIB_MUX_CLASS (klass)->render_tag =
      GST_DEBUG_FUNCPTR (gst_apev2_mux_render_tag);

<<<<<<< HEAD
  gst_element_class_add_pad_template (element_class,
      gst_static_pad_template_get (&src_template));
=======
  gst_element_class_add_static_pad_template (element_class, &sink_template);
  gst_element_class_add_static_pad_template (element_class, &src_template);
>>>>>>> 736f68e1

  gst_element_class_set_details_simple (element_class,
      "TagLib-based APEv2 Muxer", "Formatter/Metadata",
      "Adds an APEv2 header to the beginning of files using taglib",
      "Sebastian Dröge <slomo@circular-chaos.org>");

  GST_DEBUG_CATEGORY_INIT (gst_apev2_mux_debug, "apev2mux", 0,
      "taglib-based APEv2 tag muxer");
}

static void
<<<<<<< HEAD
gst_apev2_mux_init (GstApev2Mux * apev2mux)
=======
gst_apev2_mux_class_init (GstApev2MuxClass * klass)
{
  GST_TAG_MUX_CLASS (klass)->render_start_tag =
      GST_DEBUG_FUNCPTR (gst_apev2_mux_render_tag);
  GST_TAG_MUX_CLASS (klass)->render_end_tag =
      GST_DEBUG_FUNCPTR (gst_apev2_mux_render_end_tag);
}

static void
gst_apev2_mux_init (GstApev2Mux * apev2mux, GstApev2MuxClass * apev2mux_class)
>>>>>>> 736f68e1
{
  /* nothing to do */
}

static void
add_one_tag (const GstTagList * list, const gchar * tag, gpointer user_data)
{
  APE::Tag * apev2tag = (APE::Tag *) user_data;
  gboolean result;

  /* FIXME: if there are several values set for the same tag, this won't
   * work, only the first value will be taken into account
   */
  if (strcmp (tag, GST_TAG_TITLE) == 0) {
    const char *title;

    result = gst_tag_list_peek_string_index (list, tag, 0, &title);
    if (result != FALSE) {
      GST_DEBUG ("Setting title to %s", title);
      apev2tag->setTitle (String (title, String::UTF8));
    }
  } else if (strcmp (tag, GST_TAG_ALBUM) == 0) {
    const char *album;

    result = gst_tag_list_peek_string_index (list, tag, 0, &album);
    if (result != FALSE) {
      GST_DEBUG ("Setting album to %s", album);
      apev2tag->setAlbum (String (album, String::UTF8));
    }
  } else if (strcmp (tag, GST_TAG_ARTIST) == 0) {
    const char *artist;

    result = gst_tag_list_peek_string_index (list, tag, 0, &artist);
    if (result != FALSE) {
      GST_DEBUG ("Setting artist to %s", artist);
      apev2tag->setArtist (String (artist, String::UTF8));
    }
  } else if (strcmp (tag, GST_TAG_COMPOSER) == 0) {
    const char *composer;

    result = gst_tag_list_peek_string_index (list, tag, 0, &composer);
    if (result != FALSE) {
      GST_DEBUG ("Setting composer to %s", composer);
      apev2tag->addValue (String ("COMPOSER", String::UTF8),
          String (composer, String::UTF8));
    }
  } else if (strcmp (tag, GST_TAG_GENRE) == 0) {
    const char *genre;

    result = gst_tag_list_peek_string_index (list, tag, 0, &genre);
    if (result != FALSE) {
      GST_DEBUG ("Setting genre to %s", genre);
      apev2tag->setGenre (String (genre, String::UTF8));
    }
  } else if (strcmp (tag, GST_TAG_COMMENT) == 0) {
    const char *comment;

    result = gst_tag_list_peek_string_index (list, tag, 0, &comment);
    if (result != FALSE) {
      GST_DEBUG ("Setting comment to %s", comment);
      apev2tag->setComment (String (comment, String::UTF8));
    }
  } else if (strcmp (tag, GST_TAG_DATE) == 0) {
    GDate *date;

    result = gst_tag_list_get_date_index (list, tag, 0, &date);
    if (result != FALSE) {
      GDateYear year;

      year = g_date_get_year (date);
      GST_DEBUG ("Setting track year to %d", year);
      apev2tag->setYear (year);
      g_date_free (date);
    }
  } else if (strcmp (tag, GST_TAG_TRACK_NUMBER) == 0) {
    guint track_number;

    result = gst_tag_list_get_uint_index (list, tag, 0, &track_number);
    if (result != FALSE) {
      guint total_tracks;

      result = gst_tag_list_get_uint_index (list, GST_TAG_TRACK_COUNT,
          0, &total_tracks);
      if (result) {
        gchar *tag_str;

        tag_str = g_strdup_printf ("%d/%d", track_number, total_tracks);
        GST_DEBUG ("Setting track number to %s", tag_str);
        apev2tag->addValue (String ("TRACK", String::UTF8),
            String (tag_str, String::UTF8), true);
        g_free (tag_str);
      } else {
        GST_DEBUG ("Setting track number to %d", track_number);
        apev2tag->setTrack (track_number);
      }
    }
  } else if (strcmp (tag, GST_TAG_TRACK_COUNT) == 0) {
    guint n;

    if (gst_tag_list_get_uint_index (list, GST_TAG_TRACK_NUMBER, 0, &n)) {
      GST_DEBUG ("track-count handled with track-number, skipping");
    } else if (gst_tag_list_get_uint_index (list, GST_TAG_TRACK_COUNT, 0, &n)) {
      gchar *tag_str;

      tag_str = g_strdup_printf ("0/%d", n);
      GST_DEBUG ("Setting track number to %s", tag_str);
      apev2tag->addValue (String ("TRACK", String::UTF8),
          String (tag_str, String::UTF8), true);
      g_free (tag_str);
    }
#if 0
  } else if (strcmp (tag, GST_TAG_ALBUM_VOLUME_NUMBER) == 0) {
    guint volume_number;

    result = gst_tag_list_get_uint_index (list, tag, 0, &volume_number);

    if (result != FALSE) {
      guint volume_count;
      gchar *tag_str;

      result = gst_tag_list_get_uint_index (list, GST_TAG_ALBUM_VOLUME_COUNT,
          0, &volume_count);

      if (result) {
        tag_str = g_strdup_printf ("CD %d/%d", volume_number, volume_count);
      } else {
        tag_str = g_strdup_printf ("CD %d", volume_number);
      }

      GST_DEBUG ("Setting album number to %s", tag_str);

      apev2tag->addValue (String ("MEDIA", String::UTF8),
          String (tag_str, String::UTF8), true);
      g_free (tag_str);
    }
  } else if (strcmp (tag, GST_TAG_ALBUM_VOLUME_COUNT) == 0) {
    guint n;

    if (gst_tag_list_get_uint_index (list, GST_TAG_ALBUM_VOLUME_NUMBER, 0, &n)) {
      GST_DEBUG ("volume-count handled with volume-number, skipping");
    } else if (gst_tag_list_get_uint_index (list, GST_TAG_ALBUM_VOLUME_COUNT,
            0, &n)) {
      gchar *tag_str;

      tag_str = g_strdup_printf ("CD 0/%u", n);
      GST_DEBUG ("Setting album volume number/count to %s", tag_str);

      apev2tag->addValue (String ("MEDIA", String::UTF8),
          String (tag_str, String::UTF8), true);
      g_free (tag_str);
    }
#endif
  } else if (strcmp (tag, GST_TAG_COPYRIGHT) == 0) {
    const gchar *copyright;

    result = gst_tag_list_peek_string_index (list, tag, 0, &copyright);

    if (result != FALSE) {
      GST_DEBUG ("Setting copyright to %s", copyright);
      apev2tag->addValue (String ("COPYRIGHT", String::UTF8),
          String (copyright, String::UTF8), true);
    }
  } else if (strcmp (tag, GST_TAG_LOCATION) == 0) {
    const gchar *location;

    result = gst_tag_list_peek_string_index (list, tag, 0, &location);

    if (result != FALSE) {
      GST_DEBUG ("Setting location to %s", location);
      apev2tag->addValue (String ("FILE", String::UTF8),
          String (location, String::UTF8), true);
    }
  } else if (strcmp (tag, GST_TAG_ISRC) == 0) {
    const gchar *isrc;

    result = gst_tag_list_peek_string_index (list, tag, 0, &isrc);

    if (result != FALSE) {
      GST_DEBUG ("Setting ISRC to %s", isrc);
      apev2tag->addValue (String ("ISRC", String::UTF8),
          String (isrc, String::UTF8), true);
    }
  } else if (strcmp (tag, GST_TAG_TRACK_GAIN) == 0) {
    gdouble value;

    result = gst_tag_list_get_double_index (list, tag, 0, &value);

    if (result != FALSE) {
      gchar *track_gain = (gchar *) g_malloc0 (G_ASCII_DTOSTR_BUF_SIZE);

      track_gain = g_ascii_dtostr (track_gain, G_ASCII_DTOSTR_BUF_SIZE, value);
      GST_DEBUG ("Setting track gain to %s", track_gain);
      apev2tag->addValue (String ("REPLAYGAIN_TRACK_GAIN",
              String::UTF8), String (track_gain, String::UTF8), true);
      g_free (track_gain);
    }
  } else if (strcmp (tag, GST_TAG_TRACK_PEAK) == 0) {
    gdouble value;

    result = gst_tag_list_get_double_index (list, tag, 0, &value);

    if (result != FALSE) {
      gchar *track_peak = (gchar *) g_malloc0 (G_ASCII_DTOSTR_BUF_SIZE);

      track_peak = g_ascii_dtostr (track_peak, G_ASCII_DTOSTR_BUF_SIZE, value);
      GST_DEBUG ("Setting track peak to %s", track_peak);
      apev2tag->addValue (String ("REPLAYGAIN_TRACK_PEAK",
              String::UTF8), String (track_peak, String::UTF8), true);
      g_free (track_peak);
    }
  } else if (strcmp (tag, GST_TAG_ALBUM_GAIN) == 0) {
    gdouble value;

    result = gst_tag_list_get_double_index (list, tag, 0, &value);

    if (result != FALSE) {
      gchar *album_gain = (gchar *) g_malloc0 (G_ASCII_DTOSTR_BUF_SIZE);

      album_gain = g_ascii_dtostr (album_gain, G_ASCII_DTOSTR_BUF_SIZE, value);
      GST_DEBUG ("Setting album gain to %s", album_gain);
      apev2tag->addValue (String ("REPLAYGAIN_ALBUM_GAIN",
              String::UTF8), String (album_gain, String::UTF8), true);
      g_free (album_gain);
    }
  } else if (strcmp (tag, GST_TAG_ALBUM_PEAK) == 0) {
    gdouble value;

    result = gst_tag_list_get_double_index (list, tag, 0, &value);

    if (result != FALSE) {
      gchar *album_peak = (gchar *) g_malloc0 (G_ASCII_DTOSTR_BUF_SIZE);

      album_peak = g_ascii_dtostr (album_peak, G_ASCII_DTOSTR_BUF_SIZE, value);
      GST_DEBUG ("Setting album peak to %s", album_peak);
      apev2tag->addValue (String ("REPLAYGAIN_ALBUM_PEAK",
              String::UTF8), String (album_peak, String::UTF8), true);
      g_free (album_peak);
    }
  } else {
    GST_WARNING ("Unsupported tag: %s", tag);
  }
}

static GstBuffer *
gst_apev2_mux_render_tag (GstTagMux * mux, const GstTagList * taglist)
{
  APE::Tag apev2tag;
  ByteVector rendered_tag;
  GstBuffer *buf;
  GstCaps *caps;
  guint tag_size;

  /* Render the tag */
  gst_tag_list_foreach (taglist, add_one_tag, &apev2tag);

  rendered_tag = apev2tag.render ();
  tag_size = rendered_tag.size ();

  GST_LOG_OBJECT (mux, "tag size = %d bytes", tag_size);

  /* Create buffer with tag */
  buf = gst_buffer_new_and_alloc (tag_size);
<<<<<<< HEAD
  gst_buffer_fill (buf, 0, rendered_tag.data (), tag_size);
=======
  memcpy (GST_BUFFER_DATA (buf), rendered_tag.data (), tag_size);

  caps = gst_static_pad_template_get_caps (&src_template);
  gst_buffer_set_caps (buf, caps);
  gst_caps_unref (caps);
>>>>>>> 736f68e1

  return buf;
}

static GstBuffer *
gst_apev2_mux_render_end_tag (GstTagMux * mux, const GstTagList * taglist)
{
  return NULL;
}<|MERGE_RESOLUTION|>--- conflicted
+++ resolved
@@ -64,17 +64,12 @@
     GST_PAD_ALWAYS,
     GST_STATIC_CAPS ("application/x-apetag"));
 
-<<<<<<< HEAD
-G_DEFINE_TYPE (GstApev2Mux, gst_apev2_mux, GST_TYPE_TAG_LIB_MUX);
-=======
 static GstStaticPadTemplate sink_template = GST_STATIC_PAD_TEMPLATE ("sink",
     GST_PAD_SINK,
     GST_PAD_ALWAYS,
     GST_STATIC_CAPS ("ANY"));
 
-GST_BOILERPLATE (GstApev2Mux, gst_apev2_mux, GstTagMux,
-    GST_TYPE_TAG_MUX);
->>>>>>> 736f68e1
+G_DEFINE_TYPE (GstApev2Mux, gst_apev2_mux, GST_TYPE_TAG_MUX);
 
 static GstBuffer *gst_apev2_mux_render_tag (GstTagMux * mux,
     const GstTagList * taglist);
@@ -86,16 +81,15 @@
 {
   GstElementClass *element_class = GST_ELEMENT_CLASS (klass);
 
-  GST_TAG_LIB_MUX_CLASS (klass)->render_tag =
+  GST_TAG_MUX_CLASS (klass)->render_start_tag =
       GST_DEBUG_FUNCPTR (gst_apev2_mux_render_tag);
-
-<<<<<<< HEAD
+  GST_TAG_MUX_CLASS (klass)->render_end_tag =
+      GST_DEBUG_FUNCPTR (gst_apev2_mux_render_end_tag);
+
+  gst_element_class_add_pad_template (element_class,
+      gst_static_pad_template_get (&sink_template));
   gst_element_class_add_pad_template (element_class,
       gst_static_pad_template_get (&src_template));
-=======
-  gst_element_class_add_static_pad_template (element_class, &sink_template);
-  gst_element_class_add_static_pad_template (element_class, &src_template);
->>>>>>> 736f68e1
 
   gst_element_class_set_details_simple (element_class,
       "TagLib-based APEv2 Muxer", "Formatter/Metadata",
@@ -107,20 +101,7 @@
 }
 
 static void
-<<<<<<< HEAD
 gst_apev2_mux_init (GstApev2Mux * apev2mux)
-=======
-gst_apev2_mux_class_init (GstApev2MuxClass * klass)
-{
-  GST_TAG_MUX_CLASS (klass)->render_start_tag =
-      GST_DEBUG_FUNCPTR (gst_apev2_mux_render_tag);
-  GST_TAG_MUX_CLASS (klass)->render_end_tag =
-      GST_DEBUG_FUNCPTR (gst_apev2_mux_render_end_tag);
-}
-
-static void
-gst_apev2_mux_init (GstApev2Mux * apev2mux, GstApev2MuxClass * apev2mux_class)
->>>>>>> 736f68e1
 {
   /* nothing to do */
 }
@@ -370,7 +351,6 @@
   APE::Tag apev2tag;
   ByteVector rendered_tag;
   GstBuffer *buf;
-  GstCaps *caps;
   guint tag_size;
 
   /* Render the tag */
@@ -383,15 +363,7 @@
 
   /* Create buffer with tag */
   buf = gst_buffer_new_and_alloc (tag_size);
-<<<<<<< HEAD
   gst_buffer_fill (buf, 0, rendered_tag.data (), tag_size);
-=======
-  memcpy (GST_BUFFER_DATA (buf), rendered_tag.data (), tag_size);
-
-  caps = gst_static_pad_template_get_caps (&src_template);
-  gst_buffer_set_caps (buf, caps);
-  gst_caps_unref (caps);
->>>>>>> 736f68e1
 
   return buf;
 }
